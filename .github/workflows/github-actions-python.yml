--- conflicted
+++ resolved
@@ -21,8 +21,4 @@
           path: packages
       - name: Test with pytest
         run: |
-<<<<<<< HEAD
-          PYTHONPATH=packages python -m pytest packages
-=======
-          PYTHONPATH=packages python -m pytest packages modules
->>>>>>> 0df2d8b8
+          PYTHONPATH=packages python -m pytest packages modules