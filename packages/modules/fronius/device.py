#!/usr/bin/env python3
import logging
from typing import Dict, Optional, Union, List

from helpermodules.cli import run_using_positional_cli_args
from modules.common.store import get_inverter_value_store
from modules.common.abstract_device import AbstractDevice
from modules.common.component_context import MultiComponentUpdateContext, SingleComponentUpdateContext
from modules.fronius import bat
from modules.fronius import counter_s0
from modules.fronius import counter_sm
from modules.fronius import inverter
from modules.fronius.abstract_config import Fronius

log = logging.getLogger(__name__)


def get_default_config() -> dict:
    return {
        "name": "Fronius",
        "type": "fronius",
        "id": 0,
        "configuration": {
            "ip_address": None
        }
    }


fronius_component_classes = Union[bat.FroniusBat, counter_sm.FroniusSmCounter,
                                  counter_s0.FroniusS0Counter, inverter.FroniusInverter]


class Device(AbstractDevice):
    COMPONENT_TYPE_TO_CLASS = {
        "bat": bat.FroniusBat,
        "counter_sm": counter_sm.FroniusSmCounter,
        "counter_s0": counter_s0.FroniusS0Counter,
        "inverter": inverter.FroniusInverter,
    }

    def __init__(self, device_config: dict) -> None:
        self.components = {}  # type: Dict[str, fronius_component_classes]
        try:
            self.config = device_config \
                if isinstance(device_config, Fronius) \
                else Fronius.from_dict(device_config)
        except Exception:
            log.exception("Fehler im Modul "+device_config["name"])

    def add_component(self, component_config: dict) -> None:
        component_type = component_config["type"]
        if component_type in self.COMPONENT_TYPE_TO_CLASS:
<<<<<<< HEAD
            self.components["component"+str(component_config["id"])] = self.COMPONENT_TYPE_TO_CLASS[component_type](
                self.device_config["id"], component_config, self.device_config["configuration"])
=======
            self._components["component"+str(component_config["id"])] = self.COMPONENT_TYPE_TO_CLASS[component_type](
                self.config.id, component_config, self.config.configuration)
>>>>>>> 337fea88
        else:
            raise Exception(
                "illegal component type " + component_type + ". Allowed values: " +
                ','.join(self.COMPONENT_TYPE_TO_CLASS.keys())
            )

    def update(self) -> None:
        log.MainLogger().debug("Start device reading " + str(self._components))
        if self._components:
            with MultiComponentUpdateContext(self._components):
                for component in self._components:
                    self._components[component].update()
        else:
<<<<<<< HEAD
            log.warning(
                self.device_config["name"] +
=======
            log.MainLogger().warning(
                self.config.name +
>>>>>>> 337fea88
                ": Es konnten keine Werte gelesen werden, da noch keine Komponenten konfiguriert wurden."
            )


def read_legacy(
        component_type: str,
        ip_address: str,
        meter_id: int,
        variant: int,
        ip_address2: str = "none",
        num: Optional[int] = None) -> None:
    COMPONENT_TYPE_TO_MODULE = {
        "bat": bat,
        "counter_sm": counter_sm,
        "counter_s0": counter_s0,
        "inverter": inverter,
    }

    device_config = get_default_config()
    device_config["configuration"]["ip_address"] = ip_address
    dev = Device(device_config)
    if component_type in COMPONENT_TYPE_TO_MODULE:
        component_config = COMPONENT_TYPE_TO_MODULE[component_type].get_default_config()
        if component_type == "bat":
            component_config["configuration"]["meter_id"] = meter_id
        elif component_type == "counter_sm":
            component_config["configuration"]["variant"] = variant
            component_config["configuration"]["meter_id"] = meter_id
    else:
        raise Exception(
            "illegal component type " + component_type + ". Allowed values: " +
            ','.join(COMPONENT_TYPE_TO_MODULE.keys())
        )
    component_config["id"] = num
    dev.add_component(component_config)

<<<<<<< HEAD
    log.debug('Fronius IP-Adresse: ' + str(ip_address))
=======
    log.MainLogger().debug('Fronius IP-Adresse: ' + ip_address)
>>>>>>> 337fea88

    if component_type == "bat" or "counter" in component_type:
        dev.update()
    elif component_type == "inverter" and num:
        inverter1 = inverter.FroniusInverter(num, component_config, dev.config.configuration)
        if ip_address2 != "none":
            device_config["configuration"]["ip_address"] = ip_address2
            inverter2 = inverter.FroniusInverter(num, component_config, dev.config.configuration)
        with SingleComponentUpdateContext(inverter1.component_info):
            total_power = inverter1.read_power()
            if ip_address2 != "none":
                total_power += inverter2.read_power()
            get_inverter_value_store(num).set(inverter1.fill_inverter_state(total_power))
    else:
        raise Exception("illegal component num " + str(num) + ". Should be an int if it is an inverter.")


def main(argv: List[str]) -> None:
    run_using_positional_cli_args(read_legacy, argv)<|MERGE_RESOLUTION|>--- conflicted
+++ resolved
@@ -50,13 +50,8 @@
     def add_component(self, component_config: dict) -> None:
         component_type = component_config["type"]
         if component_type in self.COMPONENT_TYPE_TO_CLASS:
-<<<<<<< HEAD
             self.components["component"+str(component_config["id"])] = self.COMPONENT_TYPE_TO_CLASS[component_type](
-                self.device_config["id"], component_config, self.device_config["configuration"])
-=======
-            self._components["component"+str(component_config["id"])] = self.COMPONENT_TYPE_TO_CLASS[component_type](
                 self.config.id, component_config, self.config.configuration)
->>>>>>> 337fea88
         else:
             raise Exception(
                 "illegal component type " + component_type + ". Allowed values: " +
@@ -64,19 +59,14 @@
             )
 
     def update(self) -> None:
-        log.MainLogger().debug("Start device reading " + str(self._components))
-        if self._components:
-            with MultiComponentUpdateContext(self._components):
-                for component in self._components:
-                    self._components[component].update()
+        log.debug("Start device reading " + str(self.components))
+        if self.components:
+            with MultiComponentUpdateContext(self.components):
+                for component in self.components:
+                    self.components[component].update()
         else:
-<<<<<<< HEAD
             log.warning(
-                self.device_config["name"] +
-=======
-            log.MainLogger().warning(
                 self.config.name +
->>>>>>> 337fea88
                 ": Es konnten keine Werte gelesen werden, da noch keine Komponenten konfiguriert wurden."
             )
 
@@ -113,11 +103,7 @@
     component_config["id"] = num
     dev.add_component(component_config)
 
-<<<<<<< HEAD
-    log.debug('Fronius IP-Adresse: ' + str(ip_address))
-=======
-    log.MainLogger().debug('Fronius IP-Adresse: ' + ip_address)
->>>>>>> 337fea88
+    log.debug('Fronius IP-Adresse: ' + ip_address)
 
     if component_type == "bat" or "counter" in component_type:
         dev.update()
