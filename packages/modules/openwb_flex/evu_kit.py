--- conflicted
+++ resolved
@@ -82,18 +82,12 @@
                     currents = [abs(currents[i]) for i in range(3)]
                 else:
                     currents = [0, 0, 0]
-<<<<<<< HEAD
                 topic_str = "openWB/set/system/device/" +str(self.device_id)+"/component/"+str(self.data["config"]["id"])+"/"
                 if power_all != None:
                     imported, exported = self.sim_count.sim_count(power_all, topic=topic_str, data=self.data["simulation"], prefix="bezug")
                 else:
                     imported, exported = None, None
-=======
-                log.MainLogger().debug("EVU-Kit Leistung[W]: "+str(power_all))
-                topic_str = "openWB/set/system/devices/" +str(self.data["config"]["id"])+"/components/"+str(self.data["config"]["components"]["component0"]["id"])+"/"
-                imported, exported = self.sim_count.sim_count(power_all, topic=topic_str, data=self.data["simulation"], prefix="bezug")
->>>>>>> 5ea47095
-
+            log.MainLogger().debug("EVU-Kit Leistung[W]: "+str(power_all))
             self.tcp_client.close_connection()
             self.value_store.set(self.data["config"]["id"], voltages=voltages, currents=currents, powers=power_per_phase, power_factors=power_factors, imported=imported, exported=exported, power_all=power_all, frequency=frequency)
             log.MainLogger().debug("Stop kit reading "+str(power_all))
