--- conflicted
+++ resolved
@@ -79,19 +79,13 @@
                 exported = self.counter.get_exported()
             else:
                 currents = self.counter.get_current()
-<<<<<<< HEAD
                 if None not in currents:
                     currents = [abs(currents[i]) for i in range(3)]
                 else:
                     currents = [0, 0, 0]
+                log.MainLogger().debug("EVU-Kit Leistung[W]: "+str(power_all))
                 topic_str = "openWB/set/system/devices/" +str(self.data["config"]["id"])+"/components/"+str(self.data["config"]["components"]["component0"]["id"])+"/"
                 imported, exported = self.sim_count.sim_count(power_all, topic=topic_str, data=self.data["simulation"], prefix="bezug")
-=======
-                currents = [abs(currents[i]) for i in range(3)]
-                log.MainLogger().debug("EVU-Kit Leistung[W]: "+str(power_all))
-                imported, exported = self.sim_count.sim_count(power_all, topic="openWB/set/system/devices/" +
-                                                              str(self.data["config"]["id"])+"/components/"+str(self.data["config"]["components"]["component0"]["id"])+"/", data=self.data["simulation"], prefix="bezug")
->>>>>>> 03508344
 
             self.value_store.set(self.data["config"]["components"]["component0"]["id"], voltages=voltages, currents=currents, powers=power_per_phase, power_factors=power_factors, imported=imported, exported=exported, power_all=power_all, frequency=frequency)
             log.MainLogger().debug("Stop kit reading "+str(power_all))
