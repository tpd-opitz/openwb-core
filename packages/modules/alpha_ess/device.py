#!/usr/bin/env python3
""" Modul zum Auslesen von Alpha Ess Speichern, Zählern und Wechselrichtern.
"""
from typing import Dict, Union, Optional, List

from helpermodules.log import MainLogger
from helpermodules.cli import run_using_positional_cli_args
from modules.common import modbus
from modules.common.abstract_device import AbstractDevice
from modules.common.component_context import SingleComponentUpdateContext
from modules.alpha_ess import bat
from modules.alpha_ess import counter
from modules.alpha_ess import inverter


def get_default_config() -> dict:
    return {
        "name": "Alpha ESS",
        "type": "alpha_ess",
        "id": 0
    }


alpha_ess_component_classes = Union[bat.AlphaEssBat, counter.AlphaEssCounter, inverter.AlphaEssInverter]


class Device(AbstractDevice):
    COMPONENT_TYPE_TO_CLASS = {
        "bat": bat.AlphaEssBat,
        "counter": counter.AlphaEssCounter,
        "inverter": inverter.AlphaEssInverter
    }

    def __init__(self, device_config: dict) -> None:
        self._components = {}  # type: Dict[str, alpha_ess_component_classes]
        try:
            self.client = modbus.ModbusClient("192.168.193.125", 8899)
            self.device_config = device_config
        except Exception:
            MainLogger().exception("Fehler im Modul "+device_config["name"])

    def add_component(self, component_config: dict) -> None:
        component_type = component_config["type"]
        if component_type in self.COMPONENT_TYPE_TO_CLASS:
            self._components["component"+str(component_config["id"])] = (self.COMPONENT_TYPE_TO_CLASS[component_type](
                self.device_config["id"], component_config, self.client))
        else:
            raise Exception(
                "illegal component type " + component_type + ". Allowed values: " +
                ','.join(self.COMPONENT_TYPE_TO_CLASS.keys())
            )

    def update(self) -> None:
        MainLogger().debug("Start device reading " + str(self._components))
        if self._components:
            for component in self._components:
                # Auch wenn bei einer Komponente ein Fehler auftritt, sollen alle anderen noch ausgelesen werden.
                with SingleComponentUpdateContext(self._components[component].component_info):
                    self._components[component].update()
        else:
            MainLogger().warning(
                self.device_config["name"] +
                ": Es konnten keine Werte gelesen werden, da noch keine Komponenten konfiguriert wurden."
            )


def read_legacy(component_type: str, version: int, num: Optional[int] = None) -> None:
    COMPONENT_TYPE_TO_MODULE = {
        "bat": bat,
        "counter": counter,
        "inverter": inverter
    }
    device_config = get_default_config()
    dev = Device(device_config)
    if component_type in COMPONENT_TYPE_TO_MODULE:
        component_config = COMPONENT_TYPE_TO_MODULE[component_type].get_default_config()
    else:
        raise Exception(
            "illegal component type " + component_type + ". Allowed values: " +
            ','.join(COMPONENT_TYPE_TO_MODULE.keys())
        )
    component_config["id"] = num
    component_config["configuration"]["version"] = version
    dev.add_component(component_config)

    MainLogger().debug('alpha_ess Version: ' + str(version))

    dev.update()


<<<<<<< HEAD
if __name__ == "__main__":
    try:
        run_using_positional_cli_args(read_legacy)
    except Exception:
        MainLogger().exception("Fehler im Alpha Ess Skript")
=======
def main(argv: List[str]):
    run_using_positional_cli_args(read_legacy, argv)
>>>>>>> 68b01ede
<|MERGE_RESOLUTION|>--- conflicted
+++ resolved
@@ -88,13 +88,5 @@
     dev.update()
 
 
-<<<<<<< HEAD
-if __name__ == "__main__":
-    try:
-        run_using_positional_cli_args(read_legacy)
-    except Exception:
-        MainLogger().exception("Fehler im Alpha Ess Skript")
-=======
 def main(argv: List[str]):
-    run_using_positional_cli_args(read_legacy, argv)
->>>>>>> 68b01ede
+    run_using_positional_cli_args(read_legacy, argv)