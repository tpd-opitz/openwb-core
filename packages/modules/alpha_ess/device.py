--- conflicted
+++ resolved
@@ -1,27 +1,6 @@
 #!/usr/bin/env python3
 """ Modul zum Auslesen von Alpha Ess Speichern, Zählern und Wechselrichtern.
 """
-<<<<<<< HEAD
-from typing import List
-import sys
-
-if __name__ == "__main__":
-    from pathlib import Path
-    import os
-    parentdir2 = str(Path(os.path.abspath(__file__)).parents[2])
-    sys.path.insert(0, parentdir2)
-    from helpermodules import log
-    from modules.common import connect_tcp
-    from modules.alpha_ess import bat
-    from modules.alpha_ess import counter
-    from modules.alpha_ess import inverter
-else:
-    from ...helpermodules import log
-    from ..common import connect_tcp
-    from . import bat
-    from . import counter
-    from . import inverter
-=======
 import sys
 from typing import List, Union
 
@@ -32,61 +11,16 @@
 from modules.alpha_ess import bat
 from modules.alpha_ess import counter
 from modules.alpha_ess import inverter
->>>>>>> 3a8207de
 
 
-def get_default() -> dict:
+def get_default_config() -> dict:
     return {
         "name": "Alpha ESS",
         "type": "alpha_ess",
-        "id": None,
-        "configuration": {}
+        "id": None
     }
 
 
-<<<<<<< HEAD
-class Device():
-    def __init__(self, device_config: dict) -> None:
-        try:
-            super().__init__()
-            self.data = {}
-            self.data["config"] = device_config
-            self.client = connect_tcp.ConnectTcp(self.data["config"]["name"], "192.168.193.125", 8899)
-            self.data["components"] = []
-            for c in self.data["config"]["components"]:
-                component = self.data["config"]["components"][c]
-                factory = self.__component_factory(component["type"])
-                self.data["components"].append(factory(self.client, component))
-        except Exception as e:
-            log.MainLogger().error("Fehler im Modul "+self.data["config"]["name"], e)
-
-    def add_component(self, component_config: dict) -> None:
-        try:
-            factory = self.__component_factory(component_config["type"])
-            self.data["components"]["component"+str(component_config["id"])
-                                    ] = factory(self.data["config"]["id"], self.client, component_config)
-        except Exception:
-            log.MainLogger().exception("Fehler im Modul "+self.data["config"]["name"])
-
-    def __component_factory(self, component_type: str):
-        try:
-            if component_type == "bat":
-                return bat.AlphaEssBat
-            elif component_type == "counter":
-                return counter.AlphaEssCounter
-            elif component_type == "inverter":
-                return inverter.AlphaEssInverter
-        except Exception as e:
-            log.MainLogger().error("Fehler im Modul "+self.data["config"]["name"], e)
-
-    def read(self):
-        try:
-            log.MainLogger().debug("Komponenten von "+self.data["config"]["name"]+" auslesen.")
-            for component in self.data["components"]:
-                component.read()
-        except Exception as e:
-            log.MainLogger().error("Fehler im Modul "+self.data["config"]["name"], e)
-=======
 class Device(AbstractDevice):
     COMPONENT_TYPE_TO_CLASS = {
         "bat": bat.AlphaEssBat,
@@ -121,41 +55,42 @@
                 self.device_config["name"] +
                 ": Es konnten keine Werte gelesen werden, da noch keine Komponenten konfiguriert wurden."
             )
->>>>>>> 3a8207de
 
 
-def read_legacy(argv: List):
+def read_legacy(argv: List[str]) -> None:
+    COMPONENT_TYPE_TO_MODULE = {
+        "bat": bat,
+        "counter": counter,
+        "inverter": inverter
+    }
+    component_type = argv[1]
+    version = int(argv[2])
     try:
-<<<<<<< HEAD
-        component_type = str(argv[1])
-        version = int(argv[2])
-=======
         num = int(argv[3])
     except IndexError:
         num = None
->>>>>>> 3a8207de
 
-        default = get_default()
-        default["id"] = 0
-        dev = Device(default)
-        component_default = globals()[component_type].get_default()
-        component_default["id"] = 0
-        component_default["configuration"]["version"] = version
-        dev.add_component(component_default)
+    device_config = get_default_config()
+    device_config["id"] = 0
+    dev = Device(device_config)
+    if component_type in COMPONENT_TYPE_TO_MODULE:
+        component_config = COMPONENT_TYPE_TO_MODULE[component_type].get_default_config()
+    else:
+        raise Exception(
+            "illegal component type " + component_type + ". Allowed values: " +
+            ','.join(COMPONENT_TYPE_TO_MODULE.keys())
+        )
+    component_config["id"] = num
+    component_config["configuration"]["version"] = version
+    dev.add_component(component_config)
 
-        log.MainLogger().debug('alpha_ess Version: ' + str(version))
+    log.MainLogger().debug('alpha_ess Version: ' + str(version))
 
-<<<<<<< HEAD
-        dev.read()
-    except Exception as e:
-        log.MainLogger().error("Fehler im Modul Alpha Ess", e)
-=======
     dev.get_values()
->>>>>>> 3a8207de
 
 
 if __name__ == "__main__":
     try:
         read_legacy(sys.argv)
-    except Exception as e:
-        log.MainLogger().error("Fehler im Alpha Ess-Skript", e)+    except Exception:
+        log.MainLogger().exception("Fehler im Alpha Ess Skript")