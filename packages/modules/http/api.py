--- conflicted
+++ resolved
@@ -1,10 +1,6 @@
 import functools
-<<<<<<< HEAD
 import logging
-from typing import Callable, Union
-=======
 from typing import Callable, Optional
->>>>>>> db3e0b36
 
 from modules.common import req
 
