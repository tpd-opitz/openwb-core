--- conflicted
+++ resolved
@@ -366,14 +366,10 @@
                 power_factor2 = 0
                 power_factor3 = 0
 
-<<<<<<< HEAD
-            imported, exported = simcount.sim_count(power_all, topic="openWB/set/counter/"+str(self.counter_num)+"/", data=self.data["simulation"])
-=======
             if self.ramdisk == True:
                 imported, exported = simcount.sim_count(power_all, ramdisk=True, pref="bezug")
             else:
                 imported, exported = simcount.sim_count(power_all, topic="openWB/set/counter/"+str(self.counter_num)+"/", data=self.data["simulation"])
->>>>>>> 0a689d90
             values = [[voltage1, voltage2, voltage3],
                     [current1, current2, current3],
                     [power1, power2, power3],
