#!/usr/bin/env python3
from typing import Dict, Union

import jq

from dataclass_utils import dataclass_from_dict
from modules.common.component_state import InverterState
from modules.common.component_type import ComponentDescriptor
from modules.common.fault_state import ComponentInfo
from modules.common.simcount import SimCounter
from modules.common.store import get_inverter_value_store
from modules.json.config import JsonInverterSetup


class JsonInverter:
    def __init__(self, device_id: int, component_config: Union[Dict, JsonInverterSetup]) -> None:
        self.__device_id = device_id
        self.component_config = dataclass_from_dict(JsonInverterSetup, component_config)
        self.sim_counter = SimCounter(self.__device_id, self.component_config.id, prefix="pv")
        self.store = get_inverter_value_store(self.component_config.id)
        self.component_info = ComponentInfo.from_component_config(self.component_config)

    def update(self, response) -> None:
        config = self.component_config.configuration

        power = float(jq.compile(config.jq_power).input(response).first())
        if power >= 0:
            power = power * -1
<<<<<<< HEAD
        if config.jq_exported == "":
            _, exported = self.sim_counter.sim_count(power)
=======
        if config.jq_exported is None:
            _, exported = self.__sim_counter.sim_count(power)
>>>>>>> f305833d
        else:
            exported = float(jq.compile(config.jq_exported).input(response).first())

        inverter_state = InverterState(
            power=power,
            exported=exported
        )
        self.store.set(inverter_state)


component_descriptor = ComponentDescriptor(configuration_factory=JsonInverterSetup)<|MERGE_RESOLUTION|>--- conflicted
+++ resolved
@@ -26,13 +26,8 @@
         power = float(jq.compile(config.jq_power).input(response).first())
         if power >= 0:
             power = power * -1
-<<<<<<< HEAD
-        if config.jq_exported == "":
+        if config.jq_exported is None:
             _, exported = self.sim_counter.sim_count(power)
-=======
-        if config.jq_exported is None:
-            _, exported = self.__sim_counter.sim_count(power)
->>>>>>> f305833d
         else:
             exported = float(jq.compile(config.jq_exported).input(response).first())
 
