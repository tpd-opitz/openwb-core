#!/usr/bin/env python3
import logging
from typing import Dict, Union

from dataclass_utils import dataclass_from_dict
from modules.common import modbus
from modules.common.component_state import InverterState
from modules.common.component_type import ComponentDescriptor
from modules.common.fault_state import ComponentInfo, FaultState
from modules.common.modbus import ModbusDataType
from modules.common.store import get_inverter_value_store
from modules.sma_sunny_boy.config import SmaSunnyBoyInverterSetup
from modules.sma_sunny_boy.inv_version import SmaInverterVersion

log = logging.getLogger(__name__)


class SmaSunnyBoyInverter:

    SMA_INT32_NAN = -0x80000000  # SMA uses this value to represent NaN

    def __init__(self,
                 device_id: int,
                 component_config: Union[Dict, SmaSunnyBoyInverterSetup],
                 tcp_client: modbus.ModbusTcpClient_) -> None:
        self.component_config = dataclass_from_dict(SmaSunnyBoyInverterSetup, component_config)
        self.tcp_client = tcp_client
        self.store = get_inverter_value_store(self.component_config.id)
        self.component_info = ComponentInfo.from_component_config(self.component_config)

    def update(self) -> None:
<<<<<<< HEAD
        self.store.set(self.read()[0])
=======
        self.store.set(self.read())
>>>>>>> f305833d

    def read(self) -> InverterState:
        if self.component_config.configuration.version == SmaInverterVersion.default:
            # AC Wirkleistung über alle Phasen (W) [Pac]
            power_total = self.tcp_client.read_holding_registers(30775, ModbusDataType.INT_32, unit=3)
            # Gesamtertrag (Wh) [E-Total]
            energy = self.tcp_client.read_holding_registers(30529, ModbusDataType.UINT_32, unit=3)
            # Bei Hybrid Wechselrichtern treten Abweichungen auf, die in der Nacht
            # immer wieder Generatorleistung anzeigen (0-50 Watt). Um dies zu verhindern, schauen wir uns
            # zunächst an, ob vom DC Teil überhaupt Leistung kommt. Ist dies nicht der Fall, können wir power
            # gleich auf 0 setzen.
            # Leistung DC an Eingang 1 und 2
            dc_power = (self.tcp_client.read_holding_registers(30773, ModbusDataType.INT_32, unit=3) +
                        self.tcp_client.read_holding_registers(30961, ModbusDataType.INT_32, unit=3))
        elif self.component_config.configuration.version == SmaInverterVersion.core2:
            # AC Wirkleistung über alle Phasen (W) [Pac]
            power_total = self.tcp_client.read_holding_registers(40084, ModbusDataType.INT_16, unit=1) * 10
            # Gesamtertrag (Wh) [E-Total] SF=2!
            energy = self.tcp_client.read_holding_registers(40094, ModbusDataType.UINT_32, unit=1) * 100
            dc_power = self.tcp_client.read_holding_registers(40101, ModbusDataType.UINT_32, unit=1) * 100
        else:
            raise FaultState.error("Unbekannte Version "+str(self.component_config.configuration.version))
        if power_total == self.SMA_INT32_NAN:
            power_total = 0

        inverter_state = InverterState(
            power=power_total * -1,
            dc_power=dc_power * -1,
            exported=energy
        )
        log.debug("WR {}: {}".format(self.tcp_client.address, inverter_state))
        return inverter_state


component_descriptor = ComponentDescriptor(configuration_factory=SmaSunnyBoyInverterSetup)<|MERGE_RESOLUTION|>--- conflicted
+++ resolved
@@ -29,11 +29,7 @@
         self.component_info = ComponentInfo.from_component_config(self.component_config)
 
     def update(self) -> None:
-<<<<<<< HEAD
-        self.store.set(self.read()[0])
-=======
         self.store.set(self.read())
->>>>>>> f305833d
 
     def read(self) -> InverterState:
         if self.component_config.configuration.version == SmaInverterVersion.default:
