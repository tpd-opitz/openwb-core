--- conflicted
+++ resolved
@@ -86,11 +86,7 @@
     component_config["id"] = num
     dev.add_component(component_config)
 
-<<<<<<< HEAD
-    log.debug('Siemens IP-Adresse: ' + str(ip_address))
-=======
-    log.MainLogger().debug('Siemens IP-Adresse: ' + ip_address)
->>>>>>> 337fea88
+    log.debug('Siemens IP-Adresse: ' + ip_address)
 
     dev.update()
 
