#!/usr/bin/python3
import sys
import os
import struct
import logging
from pymodbus.constants import Endian
from pymodbus.payload import BinaryPayloadBuilder
from pymodbus.client.sync import ModbusTcpClient
from smarthome.smartlog import initlog
from smarthome.smartret import writeret
devicenumber = int(sys.argv[1])
ipadr = str(sys.argv[2])
uberschuss = int(sys.argv[3])
navvers = str(sys.argv[4])
pvwatt = int(sys.argv[5])
uberschussvz = str(sys.argv[6])
maxpower = int(sys.argv[7])
forcesend = int(sys.argv[8])
# forcesend = 0 default time period applies
# forcesend = 1 default overwritten send now
# forcesend = 9 default overwritten no send
initlog("idm", devicenumber)
log = logging.getLogger("idm")
bp = '/var/www/html/openWB/ramdisk/smarthome_device_'
file_stringpv = bp + str(devicenumber) + '_pv'
file_stringcount = bp + str(devicenumber) + '_count'
file_stringcount5 = bp + str(devicenumber) + '_count5'
count5 = 999
if os.path.isfile(file_stringcount5):
    with open(file_stringcount5, 'r') as f:
        count5 = int(f.read())
if (forcesend == 0):
    count5 = count5 + 1
elif (forcesend == 1):
    count5 = 999
else:
    count5 = 1
if count5 > 6:
    count5 = 0
with open(file_stringcount5, 'w') as f:
    f.write(str(count5))
# aktuelle Leistung lesen
client = ModbusTcpClient(ipadr, port=502)
#  test
#  start = 3501
#  navvers = "2"
#  prod
start = 4122
if navvers == "2":
    rr = client.read_input_registers(start, 2, unit=1)
else:
    rr = client.read_holding_registers(start, 2, unit=1)
raw = struct.pack('>HH', rr.getRegister(1), rr.getRegister(0))
lkw = float(struct.unpack('>f', raw)[0])
aktpower = int(lkw*1000)
modbuswrite = 0
neupower = 0
# pv modus
pvmodus = 0
if os.path.isfile(file_stringpv):
    with open(file_stringpv, 'r') as f:
        pvmodus = int(f.read())
if count5 == 0:
    # log counter
    count1 = 999
    if os.path.isfile(file_stringcount):
        with open(file_stringcount, 'r') as f:
            count1 = int(f.read())
    count1 = count1+1
    if count1 > 80:
        count1 = 0
    with open(file_stringcount, 'w') as f:
        f.write(str(count1))
    # logik nur schicken bei pvmodus
    if pvmodus == 1:
        modbuswrite = 1
<<<<<<< HEAD
    # Nur positiven Überschuss schicken, nicht aktuelle Leistung
    neupower = uberschuss
    if neupower < 0:
        neupower = 0
    if neupower > 40000:
        neupower = 40000
    # wurde IDM gerade ausgeschaltet ?    (PV-Modus == 99 ?)
    # dann 0 schicken wenn kein PV-Modus mehr
    # und PV-Modus ausschalten
=======
    neupower = uberschuss
    # uberschuss begrenzung ?
    if (maxpower > 0):
        neupower = maxpower - aktpower
        # maximaler überschuss berechnet ?
        if (neupower > uberschuss):
            neupower = uberschuss
    if (uberschussvz == 'UZ'):
        # <option value="UP" data-option="UP">Überschuss als positive Zahl übertragen, Bezug negativ</option>
        # <option value="UZ" data-option="UZ">Überschuss als positive Zahl übertragen, Bezug als 0</option>
        if neupower < 0:
            neupower = 0
        if neupower > 65535:
            neupower = 65535
    else:
        if neupower < -32767:
            neupower = -32767
        if neupower > 32767:
            neupower = 32767
    # wurde IDM gerade ausgeschaltet ?    (pvmodus == 99 ?)
    # dann 0 schicken wenn kein pvmodus mehr
    # und pv modus ausschalten
>>>>>>> 5f8e099c
    if pvmodus == 99:
        modbuswrite = 1
        neupower = 0
        pvmodus = 0
        pvwatt = 0
        with open(file_stringpv, 'w') as f:
            f.write(str(pvmodus))
    lkwneu = float(neupower)
    lkwneu = lkwneu/1000
    builder = BinaryPayloadBuilder(byteorder=Endian.Big,
                                   wordorder=Endian.Little)
    builder.add_32bit_float(lkwneu)
    regnew = builder.to_registers()
    pvw = float(pvwatt)
    pvw = pvw/1000
    builder = BinaryPayloadBuilder(byteorder=Endian.Big,
                                   wordorder=Endian.Little)
    builder.add_32bit_float(pvw)
    pvwnew = builder.to_registers()
    # json return power = aktuelle Leistungsaufnahme in Watt,
    # on = 1 pvmodus, powerc = counter in kwh
    if count1 < 3:
        log.info(" %d ipadr %s ueberschuss %6d Akt Leistung %6d Pv %6d"
                 % (devicenumber, ipadr, uberschuss, aktpower, pvwatt))
        log.info(" %d ipadr %s ueberschuss send %6d pvmodus %1d modbusw %1d"
                 % (devicenumber, ipadr, neupower, pvmodus, modbuswrite))
    # modbus write
    if modbuswrite == 1:
        client.write_registers(74, regnew, unit=1)
        if count1 < 3:
            log.info("devicenr %d ipadr %s device written by modbus " %
                     (devicenumber, ipadr))
    client.write_registers(78, pvwnew, unit=1)
else:
    if pvmodus == 99:
        pvmodus = 0
answer = '{"power":' + str(aktpower) + ',"powerc":0'
answer += ',"send":' + str(modbuswrite) + ',"sendpower":' + str(neupower)
answer += ',"on":' + str(pvmodus) + '}'
writeret(answer, devicenumber)<|MERGE_RESOLUTION|>--- conflicted
+++ resolved
@@ -74,17 +74,6 @@
     # logik nur schicken bei pvmodus
     if pvmodus == 1:
         modbuswrite = 1
-<<<<<<< HEAD
-    # Nur positiven Überschuss schicken, nicht aktuelle Leistung
-    neupower = uberschuss
-    if neupower < 0:
-        neupower = 0
-    if neupower > 40000:
-        neupower = 40000
-    # wurde IDM gerade ausgeschaltet ?    (PV-Modus == 99 ?)
-    # dann 0 schicken wenn kein PV-Modus mehr
-    # und PV-Modus ausschalten
-=======
     neupower = uberschuss
     # uberschuss begrenzung ?
     if (maxpower > 0):
@@ -107,7 +96,6 @@
     # wurde IDM gerade ausgeschaltet ?    (pvmodus == 99 ?)
     # dann 0 schicken wenn kein pvmodus mehr
     # und pv modus ausschalten
->>>>>>> 5f8e099c
     if pvmodus == 99:
         modbuswrite = 1
         neupower = 0
