--- conflicted
+++ resolved
@@ -3,10 +3,7 @@
 import time
 import urllib.request
 import os
-<<<<<<< HEAD
-=======
 import json
->>>>>>> 63e5c994
 named_tuple = time.localtime()  # getstruct_time
 time_string = time.strftime("%m/%d/%Y, %H:%M:%S shelly off.py", named_tuple)
 devicenumber = str(sys.argv[1])
@@ -22,19 +19,12 @@
 user = str(sys.argv[6])
 pw = str(sys.argv[7])
 fbase = '/var/www/html/openWB/ramdisk/smarthome_device_ret.'
-<<<<<<< HEAD
-fnameg = fbase + str(ipadr) + '_shelly_infog'
-if os.path.isfile(fnameg):
-    with open(fnameg, 'r') as f:
-        gen = str(f.read())
-=======
 fnameg = fbase + str(ipadr) + '_shelly_infogv1'
 if os.path.isfile(fnameg):
     with open(fnameg, 'r') as f:
         jsonin = json.loads(f.read())
         gen = str(jsonin['gen'])
         model = str(jsonin['model'])
->>>>>>> 63e5c994
 else:
     gen = "0"
 if (chan == 0):
