--- conflicted
+++ resolved
@@ -85,11 +85,7 @@
     if bat == "speicher_batterx":
         dev = _add_component(dev, "bat", None)
 
-<<<<<<< HEAD
-    log.debug('BatterX IP-Adresse: ' + str(ip_address))
-=======
-    log.MainLogger().debug('BatterX IP-Adresse: ' + ip_address)
->>>>>>> 337fea88
+    log.debug('BatterX IP-Adresse: ' + ip_address)
 
     dev.update()
 
