from typing import List

from helpermodules.auto_str import auto_str


@auto_str
class BatState:
    def __init__(self, imported: float = 0, exported: float = 0, power: float = 0, soc: float = 0):
        self.imported = imported
        self.exported = exported
        self.power = power
        self.soc = soc


@auto_str
class CounterState:
    def __init__(self,
                 imported: float = 0,
                 exported: float = 0,
                 power: float = 0,
                 voltages: List[float] = None,
                 currents: List[float] = None,
                 powers: List[float] = None,
                 power_factors: List[float] = None,
                 frequency: float = 50):
        if voltages is None:
<<<<<<< HEAD
            voltages = [0.0]*3
        self.voltages = voltages
        self.currents = currents
        if powers is None:
            powers = [0.0]*3
=======
            voltages = [230]*3
        self.voltages = voltages
        if powers is None:
            if currents is None:
                powers = [0]*3
            else:
                powers = [currents[i]*voltages[i] for i in range(0, 3)]
>>>>>>> 060aaf9b
        self.powers = powers
        if currents is None:
            if powers:
                currents = [powers[i]/voltages[i] for i in range(0, 3)]
            else:
                currents = [0]*3
        self.currents = currents
        if power_factors is None:
            power_factors = [0.0]*3
        self.power_factors = power_factors
        self.imported = imported
        self.exported = exported
        self.power = power
        self.frequency = frequency


@auto_str
class InverterState:
    def __init__(
        self,
        counter: float,
        power: float,
        currents: List[float] = None,
    ):
        if currents is None:
            currents = [0.0]*3
        self.currents = currents
        self.power = power
        self.counter = counter


@auto_str
class CarState:
    def __init__(self, soc: float):
        self.soc = soc


class ChargepointState:
    def __init__(self,
                 imported: float = 0,
                 exported: float = 0,
                 power: float = 0,
                 voltages: List[float] = None,
                 currents: List[float] = None,
                 power_factors: List[float] = None,
                 phases_in_use: int = 1,
                 charge_state: bool = False,
                 plug_state: bool = False):
        if voltages is None:
            voltages = [0.0]*3
        self.voltages = voltages
        if currents is None:
            currents = [0.0]*3
        self.currents = currents
        if power_factors is None:
            power_factors = [0.0]*3
        self.power_factors = power_factors
        self.imported = imported
        self.exported = exported
        self.power = power
        self.phases_in_use = phases_in_use
        self.charge_state = charge_state
        self.plug_state = plug_state<|MERGE_RESOLUTION|>--- conflicted
+++ resolved
@@ -24,27 +24,14 @@
                  power_factors: List[float] = None,
                  frequency: float = 50):
         if voltages is None:
-<<<<<<< HEAD
-            voltages = [0.0]*3
-        self.voltages = voltages
-        self.currents = currents
-        if powers is None:
-            powers = [0.0]*3
-=======
             voltages = [230]*3
         self.voltages = voltages
         if powers is None:
             if currents is None:
-                powers = [0]*3
+                powers = [0.0]*3
             else:
                 powers = [currents[i]*voltages[i] for i in range(0, 3)]
->>>>>>> 060aaf9b
         self.powers = powers
-        if currents is None:
-            if powers:
-                currents = [powers[i]/voltages[i] for i in range(0, 3)]
-            else:
-                currents = [0]*3
         self.currents = currents
         if power_factors is None:
             power_factors = [0.0]*3
