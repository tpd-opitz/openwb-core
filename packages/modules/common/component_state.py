--- conflicted
+++ resolved
@@ -90,8 +90,13 @@
 
 @auto_str
 class CarState:
-<<<<<<< HEAD
-    def __init__(self, soc: float):
+    def __init__(
+        self,
+        soc: float,
+    ):
+        """Args:
+            soc: actual state of charge in percent
+        """
         self.soc = soc
 
 
@@ -122,14 +127,4 @@
         self.phases_in_use = phases_in_use
         self.charge_state = charge_state
         self.plug_state = plug_state
-        self.read_tag = read_tag
-=======
-    def __init__(
-        self,
-        soc: float,
-    ):
-        """Args:
-            soc: actual state of charge in percent
-        """
-        self.soc = soc
->>>>>>> b366235e
+        self.read_tag = read_tag