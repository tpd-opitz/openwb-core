--- conflicted
+++ resolved
@@ -1,15 +1,5 @@
 from abc import abstractmethod
 
-<<<<<<< HEAD
-try:
-    from ...helpermodules import log
-    from ..common.module_error import ModuleError
-except (ImportError, ValueError, SystemError):
-    from helpermodules import log
-    from modules.common.module_error import ModuleError
-
-=======
->>>>>>> 3a8207de
 
 class AbstractDevice:
     @abstractmethod
@@ -20,24 +10,6 @@
     def add_component(self, component_config: dict) -> None:
         pass
 
-<<<<<<< HEAD
-
-class DeviceUpdater:
-    def __init__(self, device) -> None:
-        self.device = device
-
-    def get_values(self):
-        try:
-            self.device.get_values()
-        except ModuleError:
-            log.MainLogger().error(
-                "Beim Auslesen eines Moduls ist ein Fehler aufgetreten. Auslesen des Devices "
-                + self.device.device_config["name"] + " beendet.")
-        except Exception:
-            log.MainLogger().exception("Fehler im Modul " +
-                                       self.device.device_config["name"])
-=======
     @abstractmethod
     def get_values(self) -> None:
-        pass
->>>>>>> 3a8207de
+        pass