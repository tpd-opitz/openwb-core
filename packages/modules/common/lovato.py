#!/usr/bin/env python3

from typing import List, Tuple

try:
    from ..common import modbus
    from ..common.module_error import ModuleError, ModuleErrorLevel
except (ImportError, ValueError):
    # for 1.9 compatibility
    from modules.common import modbus
    from modules.common.module_error import ModuleError, ModuleErrorLevel


class Lovato:
    def __init__(self, modbus_id: int, client: modbus.ModbusClient) -> None:
        self.client = client
        self.id = modbus_id

    def __process_error(self, e):
        if isinstance(e, ModuleError):
            raise
        else:
            raise ModuleError(__name__+" "+str(type(e))+" "+str(e), ModuleErrorLevel.ERROR) from e

    def get_voltage(self) -> List[float]:
        try:
            return self.client.read_input_registers(0x0001, [modbus.ModbusDataType.FLOAT_32]*3, unit=self.id) / 100
        except Exception as e:
<<<<<<< HEAD
            log.MainLogger().exception("Fehler beim Auslesen von "+str(self.name))
            return [None, None, None]
=======
            self.__process_error(e)
>>>>>>> 240bad71

    def get_imported(self) -> float:
        try:
            return self.client.read_input_registers(0x0048, modbus.ModbusDataType.FLOAT_32, unit=self.id) * 1000
        except Exception as e:
<<<<<<< HEAD
            log.MainLogger().exception("Fehler beim Auslesen von "+str(self.name))
            return None
=======
            self.__process_error(e)
>>>>>>> 240bad71

    def get_power(self) -> Tuple[List[float], float]:
        try:
            power_per_phase = self.client.read_input_registers(
                0x0013, [modbus.ModbusDataType.FLOAT_32]*3, unit=self.id
            ) / 100
            power_all = self.client.read_input_registers(0x000C, modbus.ModbusDataType.FLOAT_32, unit=self.id)
            return power_per_phase, power_all
        except Exception as e:
<<<<<<< HEAD
            log.MainLogger().exception("Fehler beim Auslesen von "+str(self.name))
            return [None, None, None], None
=======
            self.__process_error(e)
>>>>>>> 240bad71

    def get_exported(self) -> float:
        try:
            return self.client.read_input_registers(0x004a, modbus.ModbusDataType.FLOAT_32, unit=self.id) * 1000
        except Exception as e:
<<<<<<< HEAD
            log.MainLogger().exception("Fehler beim Auslesen von "+str(self.name))
            return None
=======
            self.__process_error(e)
>>>>>>> 240bad71

    def get_power_factor(self) -> List[float]:
        try:
            return self.client.read_input_registers(0x0025, [modbus.ModbusDataType.FLOAT_32]*3, unit=self.id) / 10000
        except Exception as e:
<<<<<<< HEAD
            log.MainLogger().exception("Fehler beim Auslesen von "+str(self.name))
            return [None, None, None]
=======
            self.__process_error(e)
>>>>>>> 240bad71

    def get_frequency(self) -> float:
        try:
            frequency = self.client.read_input_registers(0x0031, modbus.ModbusDataType.FLOAT_32, unit=self.id) / 100
            if frequency > 100:
                frequency = frequency / 10
            return frequency
        except Exception as e:
<<<<<<< HEAD
            log.MainLogger().exception("Fehler beim Auslesen von "+str(self.name))
            return None
=======
            self.__process_error(e)
>>>>>>> 240bad71

    def get_current(self) -> List[float]:
        try:
            return self.client.read_input_registers(0x0007, [modbus.ModbusDataType.FLOAT_32]*3, unit=self.id) / 10000
        except Exception as e:
<<<<<<< HEAD
            log.MainLogger().exception("Fehler beim Auslesen von "+str(self.name))
            return [None, None, None]
=======
            self.__process_error(e)
>>>>>>> 240bad71

    def get_counter(self) -> float:
        try:
            finalbezug1 = self.client.read_input_registers(0x1a1f, modbus.ModbusDataType.FLOAT_32, unit=self.id)
            finalbezug2 = self.client.read_input_registers(0x1a21, modbus.ModbusDataType.FLOAT_32, unit=self.id)
            return max(finalbezug1, finalbezug2)
        except Exception as e:
<<<<<<< HEAD
            log.MainLogger().exception("Fehler beim Auslesen von "+str(self.name))
            return None
=======
            self.__process_error(e)
>>>>>>> 240bad71
<|MERGE_RESOLUTION|>--- conflicted
+++ resolved
@@ -26,23 +26,13 @@
         try:
             return self.client.read_input_registers(0x0001, [modbus.ModbusDataType.FLOAT_32]*3, unit=self.id) / 100
         except Exception as e:
-<<<<<<< HEAD
-            log.MainLogger().exception("Fehler beim Auslesen von "+str(self.name))
-            return [None, None, None]
-=======
             self.__process_error(e)
->>>>>>> 240bad71
 
     def get_imported(self) -> float:
         try:
             return self.client.read_input_registers(0x0048, modbus.ModbusDataType.FLOAT_32, unit=self.id) * 1000
         except Exception as e:
-<<<<<<< HEAD
-            log.MainLogger().exception("Fehler beim Auslesen von "+str(self.name))
-            return None
-=======
             self.__process_error(e)
->>>>>>> 240bad71
 
     def get_power(self) -> Tuple[List[float], float]:
         try:
@@ -52,34 +42,19 @@
             power_all = self.client.read_input_registers(0x000C, modbus.ModbusDataType.FLOAT_32, unit=self.id)
             return power_per_phase, power_all
         except Exception as e:
-<<<<<<< HEAD
-            log.MainLogger().exception("Fehler beim Auslesen von "+str(self.name))
-            return [None, None, None], None
-=======
             self.__process_error(e)
->>>>>>> 240bad71
 
     def get_exported(self) -> float:
         try:
             return self.client.read_input_registers(0x004a, modbus.ModbusDataType.FLOAT_32, unit=self.id) * 1000
         except Exception as e:
-<<<<<<< HEAD
-            log.MainLogger().exception("Fehler beim Auslesen von "+str(self.name))
-            return None
-=======
             self.__process_error(e)
->>>>>>> 240bad71
 
     def get_power_factor(self) -> List[float]:
         try:
             return self.client.read_input_registers(0x0025, [modbus.ModbusDataType.FLOAT_32]*3, unit=self.id) / 10000
         except Exception as e:
-<<<<<<< HEAD
-            log.MainLogger().exception("Fehler beim Auslesen von "+str(self.name))
-            return [None, None, None]
-=======
             self.__process_error(e)
->>>>>>> 240bad71
 
     def get_frequency(self) -> float:
         try:
@@ -88,23 +63,13 @@
                 frequency = frequency / 10
             return frequency
         except Exception as e:
-<<<<<<< HEAD
-            log.MainLogger().exception("Fehler beim Auslesen von "+str(self.name))
-            return None
-=======
             self.__process_error(e)
->>>>>>> 240bad71
 
     def get_current(self) -> List[float]:
         try:
             return self.client.read_input_registers(0x0007, [modbus.ModbusDataType.FLOAT_32]*3, unit=self.id) / 10000
         except Exception as e:
-<<<<<<< HEAD
-            log.MainLogger().exception("Fehler beim Auslesen von "+str(self.name))
-            return [None, None, None]
-=======
             self.__process_error(e)
->>>>>>> 240bad71
 
     def get_counter(self) -> float:
         try:
@@ -112,9 +77,4 @@
             finalbezug2 = self.client.read_input_registers(0x1a21, modbus.ModbusDataType.FLOAT_32, unit=self.id)
             return max(finalbezug1, finalbezug2)
         except Exception as e:
-<<<<<<< HEAD
-            log.MainLogger().exception("Fehler beim Auslesen von "+str(self.name))
-            return None
-=======
-            self.__process_error(e)
->>>>>>> 240bad71
+            self.__process_error(e)