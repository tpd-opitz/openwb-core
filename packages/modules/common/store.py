--- conflicted
+++ resolved
@@ -2,25 +2,6 @@
 from collections.abc import Iterable
 from typing import Callable, Generic, TypeVar, Union
 
-<<<<<<< HEAD
-try:
-    from ..common.module_error import ModuleError, ModuleErrorLevel
-    from ...helpermodules import compatibility
-    from ...helpermodules import log
-    from ...helpermodules import pub
-    from .component_state import BatState, CounterState, InverterState
-except (ImportError, ValueError, SystemError):
-    from helpermodules import compatibility
-    from helpermodules import log
-    from helpermodules import pub
-    from modules.common.module_error import ModuleError, ModuleErrorLevel
-    from .component_state import BatState, CounterState, InverterState
-
-
-def process_error(e):
-    raise ModuleError(__name__ + " " + str(type(e)) + " " + str(e),
-                      ModuleErrorLevel.ERROR) from e
-=======
 from helpermodules import compatibility
 from helpermodules import log
 from helpermodules import pub
@@ -30,7 +11,6 @@
 
 def process_error(e):
     raise FaultState.error(__name__+" "+str(type(e))+" "+str(e)) from e
->>>>>>> 3a8207de
 
 
 def write_array_to_files(prefix: str, values: Iterable, digits: int = None):
@@ -179,24 +159,11 @@
             elif self.num == 2:
                 filename_extension = "2"
             else:
-<<<<<<< HEAD
-                raise ModuleError("Unbekannte PV-Nummer " + str(self.num),
-                                  ModuleErrorLevel.ERROR)
-            power = write_to_file("/pv" + filename_extension + "watt",
-                                  inverter_state.power, 0)
-            write_to_file("/pv" + filename_extension + "kwh",
-                          inverter_state.counter, 3)
-            write_to_file("/pv" + filename_extension + "kwhk",
-                          inverter_state.counter / 1000, 3)
-            write_array_to_files("/pv" + filename_extension + "a",
-                                 inverter_state.currents, 1)
-=======
                 raise FaultState.error("Unbekannte PV-Nummer "+str(self.num))
             power = write_to_file("/pv"+filename_extension+"watt", inverter_state.power, 0)
             write_to_file("/pv"+filename_extension+"kwh", inverter_state.counter, 3)
             write_to_file("/pv"+filename_extension+"kwhk", inverter_state.counter/1000, 3)
             write_array_to_files("/pv"+filename_extension+"a", inverter_state.currents, 1)
->>>>>>> 3a8207de
             log.MainLogger().info('PV Watt: ' + str(power))
         except Exception as e:
             process_error(e)
