#!/usr/bin/env python3
import time
from typing import List, Tuple

from modules.common import modbus
from modules.common.abstract_counter import AbstractCounter
from modules.common.modbus import ModbusDataType


class B23(AbstractCounter):
    def __init__(self, modbus_id: int, client: modbus.ModbusTcpClient_) -> None:
        self.client = client
        self.id = modbus_id

<<<<<<< HEAD
    def get_imported(self) -> float:
        time.sleep(0.1)
        return self.client.read_holding_registers(0x5000, ModbusDataType.UINT_64, unit=self.id) * 10
=======
    def get_currents(self) -> List[float]:
        return [val / 100 for val in self.client.read_holding_registers(
            0x5B0C, [ModbusDataType.UINT_32]*3, unit=self.id)]
>>>>>>> d12d26bc

    def get_frequency(self) -> float:
        time.sleep(0.1)
        return self.client.read_holding_registers(0x5B2C, ModbusDataType.INT_16, unit=self.id) / 100

<<<<<<< HEAD
    def get_currents(self) -> List[float]:
        time.sleep(0.1)
        return [val / 100 for val in self.client.read_holding_registers(
            0x5B0C, [ModbusDataType.UINT_32]*3, unit=self.id)]
=======
    def get_imported(self) -> float:
        return self.client.read_holding_registers(0x5000, ModbusDataType.UINT_64, unit=self.id) * 10
>>>>>>> d12d26bc

    def get_power(self) -> Tuple[List[float], float]:
        time.sleep(0.1)
        power = self.client.read_holding_registers(0x5B14, ModbusDataType.INT_32, unit=self.id) / 100
        return [0]*3, power

    def get_power_factors(self) -> List[float]:
        return [val / 1000 for val in self.client.read_holding_registers(
            0x5B3B, [ModbusDataType.UINT_32]*3, unit=self.id)]

    def get_voltages(self) -> List[float]:
        time.sleep(0.1)
        return [val / 10 for val in self.client.read_holding_registers(
            0x5B00, [ModbusDataType.UINT_32]*3, unit=self.id)]<|MERGE_RESOLUTION|>--- conflicted
+++ resolved
@@ -12,29 +12,18 @@
         self.client = client
         self.id = modbus_id
 
-<<<<<<< HEAD
-    def get_imported(self) -> float:
+    def get_currents(self) -> List[float]:
         time.sleep(0.1)
-        return self.client.read_holding_registers(0x5000, ModbusDataType.UINT_64, unit=self.id) * 10
-=======
-    def get_currents(self) -> List[float]:
         return [val / 100 for val in self.client.read_holding_registers(
             0x5B0C, [ModbusDataType.UINT_32]*3, unit=self.id)]
->>>>>>> d12d26bc
 
     def get_frequency(self) -> float:
         time.sleep(0.1)
         return self.client.read_holding_registers(0x5B2C, ModbusDataType.INT_16, unit=self.id) / 100
 
-<<<<<<< HEAD
-    def get_currents(self) -> List[float]:
+    def get_imported(self) -> float:
         time.sleep(0.1)
-        return [val / 100 for val in self.client.read_holding_registers(
-            0x5B0C, [ModbusDataType.UINT_32]*3, unit=self.id)]
-=======
-    def get_imported(self) -> float:
         return self.client.read_holding_registers(0x5000, ModbusDataType.UINT_64, unit=self.id) * 10
->>>>>>> d12d26bc
 
     def get_power(self) -> Tuple[List[float], float]:
         time.sleep(0.1)
@@ -42,6 +31,7 @@
         return [0]*3, power
 
     def get_power_factors(self) -> List[float]:
+        time.sleep(0.1)
         return [val / 1000 for val in self.client.read_holding_registers(
             0x5B3B, [ModbusDataType.UINT_32]*3, unit=self.id)]
 
