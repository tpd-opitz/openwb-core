--- conflicted
+++ resolved
@@ -373,12 +373,7 @@
                 elif "/time_charging/plans" in msg.topic:
                     self._validate_value(msg, "json", pub_json = True)
                 else:
-<<<<<<< HEAD
-                    log.MainLogger().error("Unbekanntes set-Topic: "+str(msg.topic)+", "+ str(json.loads(str(msg.payload.decode("utf-8")))))
-                    pub.pub(msg.topic, "")
-=======
                     self._validate_value(msg, "json")
->>>>>>> 15835661
             elif "ev_template" in msg.topic:
                 if "/name" in msg.topic:
                     self._validate_value(msg, str, pub_json = True)
@@ -403,12 +398,7 @@
                 elif "/phase_switch_pause" in msg.topic:
                     self._validate_value(msg, int, [(2, 150)], pub_json = True)
                 else:
-<<<<<<< HEAD
-                    log.MainLogger().error("Unbekanntes set-Topic: "+str(msg.topic)+", "+ str(json.loads(str(msg.payload.decode("utf-8")))))
-                    pub.pub(msg.topic, "")
-=======
                     self._validate_value(msg, "json")
->>>>>>> 15835661
             else:
                 log.MainLogger().error("Unbekanntes set-Topic: "+str(msg.topic)+", "+ str(json.loads(str(msg.payload.decode("utf-8")))))
                 pub.pub(msg.topic, "")
@@ -524,12 +514,7 @@
             elif "/valid_tags" in msg.topic:
                 self._validate_value(msg, str, collection=list)
             else:
-<<<<<<< HEAD
-                log.MainLogger().error("Unbekanntes set-Topic: "+str(msg.topic)+", "+ str(json.loads(str(msg.payload.decode("utf-8")))))
-                pub.pub(msg.topic, "")
-=======
-                self._validate_value(msg, "json")
->>>>>>> 15835661
+                self._validate_value(msg, "json")
         except Exception as e:
             log.MainLogger().exception("Fehler im setdata-Modul")
 
