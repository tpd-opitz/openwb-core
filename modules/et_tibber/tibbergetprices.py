#!/usr/bin/python3
# coding: utf8

#########################################################
#
<<<<<<< HEAD
# liest von Tibber die stündlichen Preise für heute und wenn verfügbar morgen,
# erstellt daraus die Datei für den Chart und liefert den aktuell
# gültigen Strompreis
#
# erwartet Stundenpreise, d.h. für jede Stunde eine Preisauskunft
# setzt aktuellen Strompreis im Fehlerfall auf 99.99ct/kWh
#
# benötigt als Parameter den persönlichen Tibber-Token, die home_id
# des Anschlusses und das Debug-Level
#
# Preisliste in UTC und ct/kWh
# Aufbau Datei:
# Zeile 1: Dateiname des Moduls
# Zeile 2 ff: timestamp, price
=======
# liest von Tibber die stündlichen Preise für heute und morgen,
# erstellt daraus die Preislisten-Datei für den Graphen und
# Datei mit aktuell gültigem Strompreis
#
# erwartet von API Stundenpreise, d.h. für jede Stunde eine Preisauskunft
# setzt aktuellen Strompreis (und für kommende 9 Std) im Fehlerfall auf 99.99ct/kWh
#
# Aufruf als Main
# oder nach Import: update_pricedata(tibber_token, home_id, debug_level)
#
# param: tibber_token
# param: home_id
# param: Debug-Level
#
# Preisliste in UTC und ct/kWh, Aufbau Datei:
# Zeile 1: Name des Moduls, z. B. Tibber
# Zeile 2 ff: timestamp,price
>>>>>>> bc05d9ce
#
# 2021 Michael Ortenstein
# This file is part of openWB
#
#########################################################

import os
import sys
<<<<<<< HEAD
import json
from time import sleep
from datetime import datetime, timezone, timedelta
import requests
import atexit

# aus Parameterübergabe
tibber_token = ''
home_id = ''
debug_level = 0  # eingeteilt in 0=aus, 1=wenig, 3=alles
# sonstiges
module_starttime = datetime.now()
pricelist_provider = 'Tibber'
read_price_successfull = False
pricelist_from_provider = []  # neue Liste
pricelist_in_file = []  # vorhandene Liste
pricelist_provider_old = ''  # für vorhandene Liste veranwtortliches Modul
prices_ok = False

#########################################################
#
# Hilfsfunktionen
#
#########################################################

def publish_price_data(pricelist_to_publish):
    # schreibt Preisliste und aktuellen Preis in Dateien und veröffentlicht die MQTT-Topics
    with open('/var/www/html/openWB/ramdisk/etproviderprice', 'w') as current_price_file, \
         open('/var/www/html/openWB/ramdisk/etprovidergraphlist', 'w') as pricelist_file:
        pricelist_file.write('%s\n' % pricelist_provider)  # erster Eintrag ist für Preisliste verantwortliches Modul
        # Preisliste durchlaufen und in ramdisk
        for index, price_data in enumerate(pricelist_to_publish):
            pricelist_file.write('%s,%s\n' % (price_data[0], price_data[1]))  # Timestamp, Preis
            if (index == 0):
                # erster Eintrag ist aktueller Preis
                current_price_file.write('%s\n' % price_data[1])
=======
import re
import json
from time import sleep
from datetime import datetime, date, timezone, timedelta
import requests
import atexit

#########################################################
#
# Setup
#
#########################################################

MODULE_NAME = 'Tibber'

_openWB_debug_level = 0
_module_starttime = 0

#########################################################
#
# private Hilfsfunktionen
#
#########################################################

def _check_args(arg1, arg2, arg3):
    # entferne alles außer Buchstaben, Zahlen, - und _ aus Parametern
    arg1_str = re.sub('[^A-Za-z0-9_-]+', '', arg1)  # tibber_token
    arg2_str = re.sub('[^A-Za-z0-9_-]+', '', arg2)  # home_id
    arg3_str = re.sub('[^0-9]+', '', arg3)  # Debug-Level
    try:
        arg3_int = int(arg3_str)
    except:
        raise ValueError('3. Parameter (Debug-Level = "' + arg3_str + '") ist keine Zahl') from None
    return arg1_str, arg2_str, arg3_int

def _read_args():
    # gibt Kommandozeilenparameter zurück
    if len(sys.argv) == 4:
        # sys.argv[0] : erstes Argument ist immer Dateiname
        try:
            tibber_token, home_id, debug_level = _check_args(sys.argv[1], sys.argv[2], sys.argv[3])
        except:
            raise
    else:
        raise ValueError('Parameteranzahl falsch (' + str(len(sys.argv) - 1) + ' uebergeben aber 3 gefordert)')
    return tibber_token, home_id, debug_level

def _write_log_entry(message, msg_debug_level):
    # schreibt Eintrag ins Log je nach Level
    global _openWB_debug_level
    if msg_debug_level == 0 or _openWB_debug_level is None or msg_debug_level <= _openWB_debug_level:
        timestamp = datetime.now().strftime('%Y-%m-%d %H:%M:%S:')
        line = timestamp + ' Modul tibbergetprices.py: ' + message + '\n'
        with open('/var/www/html/openWB/ramdisk/openWB.log', 'a') as f:
            f.write(line)

def _publish_price_data(pricelist_to_publish, current_module_name):
    # schreibt Preisliste und aktuellen Preis in Dateien und veröffentlicht die MQTT-Topics
    with open('/var/www/html/openWB/ramdisk/etproviderprice', 'w') as file_current_price, \
         open('/var/www/html/openWB/ramdisk/etprovidergraphlist', 'w') as file_pricelist:
        file_pricelist.write('%s\n' % current_module_name )  # erster Eintrag ist für Preisliste verantwortliches Modul
        # Preisliste durchlaufen und in ramdisk
        for index, price_data in enumerate(pricelist_to_publish):
            file_pricelist.write('%s,%s\n' % (price_data[0], price_data[1]))  # Timestamp, Preis
            if (index == 0):
                # erster Eintrag ist aktueller Preis
                file_current_price.write('%s\n' % price_data[1])
>>>>>>> bc05d9ce
    #publish MQTT-Daten für Preis und Graph
    os.system('mosquitto_pub -r -t openWB/global/awattar/pricelist -m "$(cat /var/www/html/openWB/ramdisk/etprovidergraphlist)"')
    os.system('mosquitto_pub -r -t openWB/global/awattar/ActualPriceForCharging -m "$(cat /var/www/html/openWB/ramdisk/etproviderprice)"')

<<<<<<< HEAD
def write_log_entry(message, min_debug_level):
    # schreibt Eintrag ins Log wenn der mindest debug_level >= der übergebene ist
    if min_debug_level >= debug_level:
        timestamp = datetime.now().strftime('%Y-%m-%d %H:%M:%S')
        line = timestamp + ' Modul tibbergetprices.py: ' + message + '\n'
        with open('/var/www/html/openWB/ramdisk/openWB.log', 'a') as f:
            f.write(line)

def exit_on_invalid_price_data(error):
    # wenn kein aktueller Preis erkannt wurde,
    # schreibt 99.99ct/kWh in Preis-Datei und füllt Chart-Array für die nächsten 9 Stunden damit,
    # schreibt Fehler ins Log
    with open('/var/www/html/openWB/ramdisk/etproviderprice', 'w') as current_price_file, \
         open('/var/www/html/openWB/ramdisk/etprovidergraphlist', 'w') as pricelist_file:
        current_price_file.write('99.99\n')
        pricelist_file.write('%s\n' % pricelist_provider)  # erster Eintrag ist für Preisliste verantwortliches Modul
        now = datetime.now(timezone.utc)  # timezone-aware datetime-object in UTC
        timestamp = now.replace(minute=0, second=0, microsecond=0)  # volle Stunde
        for i in range(9):
            pricelist_file.write('%d, 99.99\n' % timestamp.timestamp())
            timestamp = timestamp + timedelta(hours=1)
    write_log_entry(error, 0)
    write_log_entry('Setze Preis auf 99.99ct/kWh.', 0)
=======
def _exit_on_invalid_price_data(error, current_module_name):
    # schreibt 99.99ct/kWh in Preis-Datei und füllt Chart-Array für die nächsten 9 Stunden damit,
    # schreibt Fehler ins Log
    with open('/var/www/html/openWB/ramdisk/etproviderprice', 'w') as file_current_price, \
         open('/var/www/html/openWB/ramdisk/etprovidergraphlist', 'w') as file_pricelist:
        file_current_price.write('99.99\n')
        file_pricelist.write('%s\n' % current_module_name)  # erster Eintrag ist für Preisliste verantwortliches Modul
        now = datetime.now(timezone.utc)  # timezone-aware datetime-object in UTC
        timestamp = now.replace(minute=0, second=0, microsecond=0)  # volle Stunde
        for i in range(9):
            file_pricelist.write('%d, 99.99\n' % timestamp.timestamp())
            timestamp = timestamp + timedelta(hours=1)
    _write_log_entry(error, 0)
    _write_log_entry('Setze Preis auf 99.99ct/kWh.', 0)
>>>>>>> bc05d9ce
    #publish MQTT-Daten für Preis und Graph
    os.system('mosquitto_pub -r -t openWB/global/awattar/pricelist -m "$(cat /var/www/html/openWB/ramdisk/etprovidergraphlist)"')
    os.system('mosquitto_pub -r -t openWB/global/awattar/ActualPriceForCharging -m "$(cat /var/www/html/openWB/ramdisk/etproviderprice)"')
    exit()

<<<<<<< HEAD
def try_api_call(max_tries=3, delay=5, backoff=2, exceptions=(Exception,), hook=None):
=======
def _try_api_call(max_tries=3, delay=5, backoff=2, exceptions=(Exception,), hook=None):
>>>>>>> bc05d9ce
    #  copied from https://gist.github.com/n1ywb/2570004,
    #  adfjusted to be used with python3
    #
    #  Copyright 2012 by Jeff Laughlin Consulting LLC
    #
    # Permission is hereby granted, free of charge, to any person obtaining a copy
    # of this software and associated documentation files (the "Software"), to deal
    # in the Software without restriction, including without limitation the rights
    # to use, copy, modify, merge, publish, distribute, sublicense, and/or sell
    # copies of the Software, and to permit persons to whom the Software is
    # furnished to do so, subject to the following conditions:
    #
    # The above copyright notice and this permission notice shall be included in
    # all copies or substantial portions of the Software.
    """Function decorator implementing retrying logic.
    delay: Sleep this many seconds * backoff * try number after failure
    backoff: Multiply delay by this factor after each failure
    exceptions: A tuple of exception classes; default (Exception,)
    hook: A function with the signature myhook(tries_remaining, exception, delay);
          default None
    The decorator will call the function up to max_tries times if it raises
    an exception.
    By default it catches instances of the Exception class and subclasses.
    This will recover after all but the most fatal errors. You may specify a
    custom tuple of exception classes with the 'exceptions' argument; the
    function will only be retried if it raises one of the specified
    exceptions.
    Additionally you may specify a hook function which will be called prior
    to retrying with the number of remaining tries and the exception instance;
    see given example. This is primarily intended to give the opportunity to
    log the failure. Hook is not called after failure if no retries remain.
    """
    def dec(func):
        def f2(*args, **kwargs):
            mydelay = delay
            tries = list(range(max_tries))
            tries.reverse()
            for tries_remaining in tries:
<<<<<<< HEAD
                write_log_entry('Versuch Abfrage Tibber-API', 1)
=======
                _write_log_entry('Abfrage Tibber-API', 1)
>>>>>>> bc05d9ce
                try:
                    return func(*args, **kwargs)
                except exceptions as e:
                    if tries_remaining > 0:
<<<<<<< HEAD
                        write_log_entry('Fehler bei der API-Abfrage, %d Versuche übrig, versuche erneut in %s Sekunden' % (tries_remaining, mydelay), 1)
=======
                        _write_log_entry("Fehler bei der API-Abfrage, %d Versuche übrig, versuche erneut in %s Sekunden" % (tries_remaining, mydelay))
>>>>>>> bc05d9ce
                        if hook is not None:
                            hook(tries_remaining, e, mydelay)
                        sleep(mydelay)
                        mydelay = mydelay * backoff
                    else:
                        raise
                else:
                    break
        return f2
    return dec

<<<<<<< HEAD
@try_api_call()
def readAPI(token, id):
=======
@_try_api_call()
def _readAPI(token, id):
>>>>>>> bc05d9ce
    headers = {'Authorization': 'Bearer ' + token, 'Content-Type': 'application/json'}
    data = '{ "query": "{viewer {home(id:\\"' + id + '\\") {currentSubscription {priceInfo {today {total startsAt} tomorrow {total startsAt}}}}}}" }'
    # Timeout für Verbindung = 2 sek und Antwort = 6 sek
    response = requests.post('https://api.tibber.com/v1-beta/gql', headers=headers, data=data, timeout=(2, 6))
    return response

<<<<<<< HEAD
def get_utcfromtimestamp(timestamp):
=======
def _get_utcfromtimestamp(timestamp):
>>>>>>> bc05d9ce
    # erwartet timestamp Typ float
    # gibt timezone-aware Datetime-Objekt zurück in UTC
    datetime_obj = datetime.utcfromtimestamp(timestamp)  # Zeitstempel von String nach Datetime-Objekt
    datetime_obj = datetime_obj.replace(tzinfo=timezone.utc)  # Objekt von naive nach timezone-aware, hier UTC
    return datetime_obj

<<<<<<< HEAD
def cleanup_pricelist(pricelist):
=======
def _cleanup_pricelist(pricelist):
>>>>>>> bc05d9ce
    # bereinigt Preisliste, löscht Einträge die älter als aktuelle Stunde sind
    # und über morgen hinausgehen
    # wenn der erste Preis nicht für die aktuelle Stunde ist, wird leere Liste zurückgegeben
    # prüft auf Abstand der Preise: ist dieser >1h, wird Liste ab diesem Punkt abgeschnitten
    if len(pricelist) > 0:
        now = datetime.now(timezone.utc)  # timezone-aware datetime-object in UTC
        now_full_hour = now.replace(minute=0, second=0, microsecond=0)  # volle Stunde
        starttime_utc_prev = now  # speichert in Schleife Zeitstempel des vorherigen Listeneintrags
        for index, price in enumerate(pricelist[:]):  # über Kopie der Liste iterieren, um das Original zu manipulieren
<<<<<<< HEAD
            starttime_utc = get_utcfromtimestamp(float(price[0]))  # Start-Zeitstempel aus Preisliste umwandeln
=======
            try:
                starttime_utc = _get_utcfromtimestamp(float(price[0]))  # Start-Zeitstempel aus Preisliste umwandeln
            except:
                raise TypeError('Zeitstempel-Umwandlung fehlgeschlagen') from None
>>>>>>> bc05d9ce
            if starttime_utc < now_full_hour or starttime_utc.date() > now.date() + timedelta(days=1):
                pricelist.remove(price)
            if index > 0:
                # wenn der Abstand zum letzten Preis in Liste > 1 Std, dann Rest der Liste entfernen und Ende
                hourdiff = divmod((starttime_utc - starttime_utc_prev).total_seconds(), 60)
                if hourdiff != (60.0, 0.0):
                    del pricelist[index:]
                    break
            starttime_utc_prev = starttime_utc
<<<<<<< HEAD
        starttime_utc = get_utcfromtimestamp(float(pricelist[0][0]))
        if starttime_utc != now_full_hour:  # erster Preis nicht der aktuelle
            return []
    return pricelist

def get_updated_pricelist():
    # API abfragen, retry bei Timeout
    # Rückgabe ist Tupel aus Boolean = Erfolg und String = Fehlermeldung
    try:
        response = readAPI(tibber_token, home_id)
    except:
        return False, 'Fataler Fehler bei API-Abfrage'
    write_log_entry('Antwort auf Abfrage erhalten', 2)
    # sind sonstige-Fehler aufgetreten?
    try:
        response.raise_for_status()
    except Exception as e:
        return False, str(e)
    # Bei Erfolg JSON auswerten
    write_log_entry('Ermittle JSON aus Tibber-Antwort', 1)
    try:
        tibber_json = response.json()
    except:
        return False, 'Korruptes JSON'
    if not 'errors' in tibber_json:
        write_log_entry("Keine Fehlermeldung in Tibber-Antwort, werte JSON aus", 1)
=======
        # wenn noch Einträge in Liste verblieben sind auf Aktulität prüfen
        if len(pricelist) > 0:
            starttime_utc = _get_utcfromtimestamp(float(pricelist[0][0]))
            if starttime_utc == now_full_hour:  # erster Preis ist der aktuelle
                return pricelist
    return []

def _get_updated_pricelist():
    # API abfragen, retry bei Timeout
    # Rückgabe ist empfangene bereinigte Preisliste mit aktuellem Preis als ersten Eintrag
    # Bei Fehler oder leerer Liste wird Exception geworfen
    try:
        response = _readAPI(tibber_token, home_id)
    except:
        raise RuntimeError('Fataler Fehler bei API-Abfrage') from None
    _write_log_entry('Antwort auf Abfrage erhalten', 2)
    # sind sonstige-Fehler aufgetreten?
    try:
        response.raise_for_status()
    except:
        raise
    # Bei Erfolg JSON auswerten
    _write_log_entry('Ermittle JSON aus Tibber-Antwort', 1)
    try:
        tibber_json = response.json()
    except:
        raise RuntimeError('Korruptes JSON') from None
    if not 'errors' in tibber_json:
        _write_log_entry("Keine Fehlermeldung in Tibber-Antwort, werte JSON aus", 1)
>>>>>>> bc05d9ce
        # extrahiere Preise für heute, sortiert nach Zeitstempel
        try:
            today_prices = sorted(tibber_json['data']['viewer']['home']['currentSubscription']['priceInfo']['today'], key=lambda k: (k['startsAt'], k['total']))
        except:
<<<<<<< HEAD
            return False, 'Korrupte Preisdaten'
=======
            raise RuntimeError('Korruptes JSON') from None
>>>>>>> bc05d9ce
        # extrahiere Preise für morgen, sortiert nach Zeitstempel
        try:
            tomorrow_prices = sorted(tibber_json['data']['viewer']['home']['currentSubscription']['priceInfo']['tomorrow'], key=lambda k: (k['startsAt'], k['total']))
        except:
<<<<<<< HEAD
            return False, 'Korrupte Preisdaten'
        write_log_entry("Tibber-Preisliste extrahiert", 1)
        # alle Zeiten in UTC verarbeiten
        now = datetime.now(timezone.utc)  # timezone-aware datetime-object in UTC
        now_full_hour = now.replace(minute=0, second=0, microsecond=0)  # volle Stunde
        write_log_entry('Formatiere und analysiere Preisliste von heute', 1)
        for price_data in today_prices:
=======
            raise RuntimeError('Korruptes JSON') from None
        sorted_marketprices = today_prices + tomorrow_prices
        _write_log_entry("Tibber-Preisliste extrahiert", 1)
        # alle Zeiten in UTC verarbeiten
        now = datetime.now(timezone.utc)  # timezone-aware datetime-object in UTC
        now_full_hour = now.replace(minute=0, second=0, microsecond=0)  # volle Stunde
        _write_log_entry('Formatiere und analysiere Preisliste', 1)
        pricelist = []
        for price_data in sorted_marketprices:
>>>>>>> bc05d9ce
            # konvertiere Time-String (Format 2021-02-06T00:00:00+01:00) in Datetime-Object
            # entferne ':' in Timezone, da nicht von strptime unterstützt
            time_str = ''.join(price_data['startsAt'].rsplit(':', 1))
            startzeit_localized = datetime.strptime(time_str, '%Y-%m-%dT%H:%M:%S%z')
            # und konvertiere nach UTC
            starttime_utc = startzeit_localized.astimezone(timezone.utc)
            #Preisliste beginnt immer mit aktueller Stunde
<<<<<<< HEAD
            if (starttime_utc >= now_full_hour):
                if (starttime_utc == now_full_hour):
                    write_log_entry("Aktueller Preis wurde gefunden", 1)
                    prices_ok = True
                bruttopreis = price_data['total'] * 100
                bruttopreis_str = str('%.2f' % round(bruttopreis, 2))
                pricelist_from_provider.append([str('%d' % starttime_utc.timestamp()), bruttopreis_str])
        if (not prices_ok):
            return False, 'Aktueller Preis wurde nicht gefunden'
        write_log_entry('Preise von heute gelesen', 2)
        write_log_entry('Formatiere und analysiere Preisliste morgen', 1)
        for price_data in tomorrow_prices:
            # konvertiere Time-String (Format 2021-02-06T00:00:00+01:00) in Datetime-Object
            # entferne ':' in Timezone, da nicht von strptime unterstützt
            time_str = ''.join(price_data['startsAt'].rsplit(':', 1))
            starttime_utc = datetime.strptime(time_str, '%Y-%m-%dT%H:%M:%S%z')
            bruttopreis = price_data['total'] * 100
            bruttopreis_str = str('%.2f' % round(bruttopreis, 2))
            pricelist_from_provider.append([str('%d' % starttime_utc.timestamp()), bruttopreis_str])
        if len(tomorrow_prices) > 0:
            write_log_entry('Preise von morgen gelesen', 2)
        else:
            write_log_entry('Keine Preise von morgen empfangen', 2)
        return True, ''
    else:
        # Fehler in Antwort
        error = tibber_json['errors'][0]['message']
        return False, 'Fehler: ' + error

def convert_timestamp_to_str(timestamp):
    # konvertiert timestamp in UTC zu String (in Lokalzeit) Format: 11.01., 23:00
    datetime_obj = get_utcfromtimestamp(timestamp)
    datetime_obj = datetime_obj.astimezone(tz=None)  # und nach lokal
    return datetime_obj.strftime('%d.%m., %H:%M')

def get_module_runtime():
    # errechnet die Laufzeit des Moduls und schreibt Logeintrag
    module_runtime = datetime.now() - module_starttime
    module_runtime = module_runtime.total_seconds()
    write_log_entry('Modullaufzeit ' + str(module_runtime) + ' s', 1)

#########################################################
#
# Hauptprogramm
#
#########################################################

# bei exit immer Laufzeit des Moduls bestimmen
atexit.register(get_module_runtime)

# übergebene Paremeter auslesen
write_log_entry('Lese Parameter aus Uebergabe', 1)
if len(sys.argv) == 4:
    # sys.argv[0] : erstes Argument ist immer Dateiname
    tibber_token = str(sys.argv[1])
    home_id = str(sys.argv[2])
    try:
        debugLevel = int(sys.argv[3])
    except:
        write_log_entry('Debug-Level ist kein Integer-Wert, setze für Modul = 0', 0)
        debugLevel = 0
else:
    exit_on_invalid_price_data('Parameter fehlen')
write_log_entry('Parameter OK', 2)

# Hauptprogramm nur ausführen, wenn Parameter stimmen
write_log_entry('Lese bisherige Preisliste', 1)
try:
    with open('/var/www/html/openWB/ramdisk/etprovidergraphlist', 'r') as pricelist_file:
        pricelist_provider_old = pricelist_file.readline().rstrip('\n')  # erste Zeile sollte für Preisliste verantwortliches Modul sein
        for prices in pricelist_file:  # dann restliche Zeilen als Preise mit Timestamp lesen
            price_items = prices.split(',')
            price_items = [item.strip() for item in price_items]
            pricelist_in_file.append(price_items)
    write_log_entry('Bisherige Preisliste gelesen', 2)
    read_price_successfull = True
except:
    write_log_entry("Preisliste konnte nicht gelesen werden, versuche Neuerstellung", 1)

if read_price_successfull and pricelist_provider == pricelist_provider_old:
    # Modul der bisherigen Liste ist mit diesem identisch, also Einträge in alter Preisliste benutzen und aufräumen
    prices_count_before_cleanup = len(pricelist_in_file)
    write_log_entry('Bereinige bisherige Preisliste', 1)
    pricelist_in_file = cleanup_pricelist(pricelist_in_file)
    prices_count_after_cleanup = len(pricelist_in_file)
    write_log_entry('Bisherige Preisliste bereinigt', 2)
    prices_count_diff = prices_count_before_cleanup - prices_count_after_cleanup
    if prices_count_diff == 0:
        write_log_entry('Es wurde kein Preis geloescht', 2)
    elif prices_count_diff == 1:
        write_log_entry('Es wurde 1 Preis geloescht', 2)
    elif prices_count_diff > 1:
        write_log_entry('Es wurden %d Preise geloescht' % prices_count_diff, 2)
    if prices_count_after_cleanup > 0:
        # mindestens der aktuelle Preis ist in der Liste
        write_log_entry('Bisherige Preisliste hat noch %d Eintraege' % prices_count_after_cleanup, 2)
        pricelist_valid_until_str = convert_timestamp_to_str(float(pricelist_in_file[-1][0]))  # timestamp von letztem Element in Liste
        write_log_entry('Letzter Preis in bisherige Preisliste gueltig ab ' + pricelist_valid_until_str, 2)
        if prices_count_after_cleanup < 11:
            # weniger als 11 Stunden in bisheriger Liste: versuche, die Liste neu abzufragen
            # dementsprechend auch bei vorherigem Fehler: 9 Einträge zu 99.99ct/kWh
            write_log_entry('Teste auf weitere Preise von Tibber', 1)
            read_price_successfull, error_msg = get_updated_pricelist()
            if read_price_successfull:
                write_log_entry('Abfrage der Preise erfolgreich', 2)
                write_log_entry('Abgefragte Preisliste hat %d Eintraege' % len(pricelist_from_provider), 2)
                pricelist_valid_until_str = convert_timestamp_to_str(float(pricelist_from_provider[-1][0]))  # timestamp von letztem Element in Liste
                write_log_entry('Letzter Preis in abgefragter Preisliste gueltig ab ' + pricelist_valid_until_str, 2)
                prices_count_diff = len(pricelist_from_provider) - prices_count_after_cleanup
                if prices_count_diff == 0:
                    write_log_entry('Keine neuen Preise empfangen', 2)
                    write_log_entry('Bereinigte bisherige Preisliste wird weiter verwendet', 2)
                elif prices_count_diff < 0:
                    write_log_entry('Empfangene Preisliste kuerzer als bereits vorhandene', 2)
                    write_log_entry('Bereinigte bisherige Preisliste wird weiter verwendet', 2)
                else:
                    write_log_entry('%d neue Preise empfangen' % prices_count_diff, 2)
                    write_log_entry('Publiziere Preisliste', 1)
                    publish_price_data(pricelist_from_provider)
                    exit()
            else:
                write_log_entry('Abfrage weiterer Preise nicht erfolgreich', 1)
        else:
            write_log_entry('Ausreichend zukuenftige Preise in bisheriger Preisliste', 2)
        # bisherige Liste hat ausreichend Preise für die Zukunft bzw.
        # mindestens den aktuellen Preis und Fehler bei der API-Abfrage
        if prices_count_before_cleanup - prices_count_after_cleanup > 0:
            # es wurden Preise aus der bisherigen Liste bereinigt, also veröffentlichen
            write_log_entry('Verwende Preise aus bereinigter bisheriger Preisliste', 1)
            write_log_entry('Publiziere Preisliste', 1)
            publish_price_data(pricelist_in_file)
        exit()

if pricelist_provider != pricelist_provider_old:
    write_log_entry('Bisherige Preiliste wurde von Modul %s erstellt' % pricelist_provider_old, 1)
    write_log_entry('Wechsel auf Modul %s' % pricelist_provider, 1)

# bisherige Preisliste leer, oder neuer Provider: in jedem Fall neue Abfrage und
# bei andauerndem Fehler Preis auf 99.99ct/kWh setzen
read_price_successfull, error_msg = get_updated_pricelist()
if read_price_successfull:
    pricelist_valid_until_str = convert_timestamp_to_str(float(pricelist_from_provider[-1][0]))  # timestamp von letztem Element in Liste
    write_log_entry('Letzter Preis in abgefragter Preisliste gueltig ab ' + pricelist_valid_until_str, 2)
    write_log_entry('Publiziere Preisliste', 1)
    publish_price_data(pricelist_from_provider)
else:
    exit_on_invalid_price_data(error_msg)
=======
            bruttopreis = price_data['total'] * 100
            bruttopreis_str = str('%.2f' % round(bruttopreis, 2))
            pricelist.append([str('%d' % starttime_utc.timestamp()), bruttopreis_str])
        try:
            pricelist = _cleanup_pricelist(pricelist)
        except:
            raise
        if len(pricelist) == 0:
            raise RuntimeError('Aktueller Preis konnte nicht ermittelt werden')
        else:
            _write_log_entry('Aktueller Preis ist %s ct/kWh' % pricelist[0][1], 2)
        return pricelist
    else:
        # Fehler in Antwort
        error = tibber_json['errors'][0]['message']
        raise RuntimeError(error) from None

def _get_existing_pricelist():
    # liest vorhanden Preisliste aus Datei
    # return: Preisliste, Name des Moduls verantwortlich für Preisliste
    existing_pricelist = []  # vorhandene Liste
    try:
        with open('/var/www/html/openWB/ramdisk/etprovidergraphlist', 'r') as file_pricelist:
            module_name_in_file = file_pricelist.readline().rstrip('\n')  # erste Zeile sollte für Preisliste verantwortliches Modul sein
            module_name_in_file = re.sub('[^A-Za-z0-9_-]', '', module_name_in_file)  # ggf. unerwünschte Zeichen entfernen
            for prices in file_pricelist:  # dann restliche Zeilen als Preise mit Timestamp lesen
                price_items = prices.split(',')
                price_items = [item.strip() for item in price_items]
                existing_pricelist.append(price_items)
    except:
        raise
    return existing_pricelist, module_name_in_file

def _convert_timestamp_to_str(timestamp):
    # konvertiert timestamp in UTC zu String (in Lokalzeit) Format: 11.01., 23:00 Uhr
    # ist das Datum heute, dann Format heute, 23:00 Uhr
    # ist das Datum morgen, dann Format morgen, 23:00 Uhr
    today = date.today()
    tomorrow = today + timedelta(days=1)
    datetime_obj = _get_utcfromtimestamp(timestamp)
    datetime_obj = datetime_obj.astimezone(tz=None)  # und nach lokal
    if today == datetime_obj.date():
        the_date = 'heute, '
    elif tomorrow == datetime_obj.date():
        the_date = 'morgen, '
    else:
        the_date = datetime_obj.strftime('%d.%m., ')
    the_time = datetime_obj.strftime('%H:%M Uhr')
    return (the_date + the_time)

def _log_module_runtime():
    # schreibt Modullaufzeit ins Logfile
    runtime = datetime.now() - _module_starttime
    runtime = runtime.total_seconds()
    _write_log_entry('Modullaufzeit ' + str(runtime) + ' s', 1)

#########################################################
#
# öffentliche Funktion
#
#########################################################

def update_pricedata(tibber_token, home_id, debug_level):
    global _openWB_debug_level
    global _module_starttime

    _module_starttime = datetime.now()
    # bei exit immer Laufzeit des Moduls bestimmen, Funktion aber nicht doppelt registrieren
    atexit.register(_log_module_runtime)
    if __name__ != '__main__':
        try:
            _check_args(tibber_token, home_id, debug_level)
        except Exception as e:
            _exit_on_invalid_price_data('Modul-Abbruch: ' + str(e), MODULE_NAME)

    _openWB_debug_level = debug_level  # zwecks Nutzung in Hilfsfunktionen

    _write_log_entry('Lese bisherige Preisliste', 1)
    pricelist_in_file = []
    module_name_in_file = None
    try:
        pricelist_in_file, module_name_in_file = _get_existing_pricelist()
    except Exception as e:
        _write_log_entry('Fehler: ' + str(e), 0)
        _write_log_entry("Vorhandene Preisliste konnte nicht gelesen werden, versuche Neuerstellung", 1)

    current_module_name = MODULE_NAME  # analog zu aWATTar, vielleicht gibt es irgendwann Ländervarianten
    if len(pricelist_in_file) > 0 and pricelist_in_file[0][1] == '99.99':
        _write_log_entry('Bisherige Preisliste enthaelt nur Fehlerpreise 99.99ct/kWh', 1)
        _write_log_entry('Versuche, neue Preise von Tibber zu empfangen', 1)
    elif module_name_in_file != None and current_module_name != module_name_in_file:
        if module_name_in_file == '':
            log_text = 'Kein Modul für bisherige Preisliste identifizierbar'
        else:
            log_text = 'Bisherige Preiliste wurde von Modul ' + module_name_in_file + ' erstellt'
        _write_log_entry(log_text, 1)
        _write_log_entry('Wechsel auf Modul %s' % current_module_name, 1)
    elif len(pricelist_in_file) > 0:
        _write_log_entry('Bisherige Preisliste gelesen', 2)
        # Modul der bisherigen Liste ist mit diesem identisch, also Einträge in alter Preisliste benutzen und aufräumen
        prices_count_before_cleanup = len(pricelist_in_file)
        _write_log_entry('Bereinige bisherige Preisliste', 1)
        try:
            pricelist_in_file = _cleanup_pricelist(pricelist_in_file)
        except Exception as e:
            _write_log_entry('Fehler: ' + str(e), 0)
            _write_log_entry("Vorhandene Preisliste nicht nutzbar", 1)
            pricelist_in_file = []

        if len(pricelist_in_file) > 0:
            prices_count_after_cleanup = len(pricelist_in_file)
            _write_log_entry('Bisherige Preisliste bereinigt', 2)
            prices_count_diff = prices_count_before_cleanup - prices_count_after_cleanup
            if prices_count_diff == 0:
                _write_log_entry('Es wurde kein Preis geloescht', 2)
            elif prices_count_diff == 1:
                _write_log_entry('Es wurde 1 Preis geloescht', 2)
            elif prices_count_diff > 1:
                _write_log_entry('Es wurden %d Preise geloescht' % prices_count_diff, 2)
            if prices_count_after_cleanup > 0:
                # mindestens der aktuelle Preis ist in der Liste
                _write_log_entry('Bisherige Preisliste hat noch %d Eintraege' % prices_count_after_cleanup, 2)
                pricelist_valid_until_str = _convert_timestamp_to_str(float(pricelist_in_file[-1][0]))  # timestamp von letztem Element in Liste
                _write_log_entry('Letzter Preis in bisherige Preisliste gueltig ab ' + pricelist_valid_until_str, 2)
                if prices_count_after_cleanup < 11:
                    # weniger als 11 Stunden in bisheriger Liste: versuche, die Liste neu abzufragen
                    # dementsprechend auch bei vorherigem Fehler: 9 Einträge zu 99.99ct/kWh
                    _write_log_entry('Versuche, weitere Preise von Tibber zu empfangen', 1)
                    try:
                        pricelist_received = _get_updated_pricelist()
                    except Exception as e:
                        _write_log_entry(str(e))
                    if len(pricelist_received) > 0:
                        _write_log_entry('Abfrage der Preise erfolgreich', 2)
                        _write_log_entry('Abgefragte Preisliste hat %d Eintraege' % len(pricelist_received), 2)
                        pricelist_valid_until_str = _convert_timestamp_to_str(float(pricelist_received[-1][0]))  # timestamp von letztem Element in Liste
                        _write_log_entry('Letzter Preis in abgefragter Preisliste gueltig ab ' + pricelist_valid_until_str, 2)
                        prices_count_diff = len(pricelist_received) - prices_count_after_cleanup
                        if prices_count_diff == 0:
                            _write_log_entry('Keine neuen Preise empfangen', 2)
                            _write_log_entry('Bereinigte bisherige Preisliste wird weiter verwendet', 2)
                        elif prices_count_diff < 0:
                            _write_log_entry('Empfangene Preisliste kuerzer als bereits vorhandene', 2)
                            _write_log_entry('Bereinigte bisherige Preisliste wird weiter verwendet', 2)
                        else:
                            _write_log_entry('%d zusaetzliche Preise empfangen' % prices_count_diff, 2)
                            _write_log_entry('Publiziere Preisliste', 1)
                            _publish_price_data(pricelist_received, current_module_name)
                            exit()
                    else:
                        _write_log_entry('Abfrage weiterer Preise nicht erfolgreich', 1)
                else:
                    _write_log_entry('Ausreichend zukuenftige Preise in bisheriger Preisliste', 1)
                # bisherige Liste hat ausreichend Preise für die Zukunft bzw.
                # mindestens den aktuellen Preis und Fehler bei der API-Abfrage
                if prices_count_before_cleanup - prices_count_after_cleanup > 0:
                    # es wurden Preise aus der bisherigen Liste bereinigt, also veröffentlichen
                    _write_log_entry('Verwende Preise aus bereinigter bisheriger Preisliste', 1)
                    _write_log_entry('Publiziere Preisliste', 1)
                    _publish_price_data(pricelist_in_file, current_module_name)
                exit()

    # bisherige Preisliste leer, fehlerhaft oder neuer Provider: in jedem Fall neue Abfrage und
    # bei andauerndem Fehler oder weiterhin leerer Liste Preis auf 99.99ct/kWh setzen
    try:
        pricelist_received = _get_updated_pricelist()
    except Exception as e:
        _exit_on_invalid_price_data(str(e), current_module_name)
    # Preisliste enthält mindestens den aktuellen Preis
    pricelist_valid_until_str = _convert_timestamp_to_str(float(pricelist_received[-1][0]))  # timestamp von letztem Element in Liste
    _write_log_entry('Letzter Preis in abgefragter Preisliste gueltig ab ' + pricelist_valid_until_str, 2)
    msg = 'Publiziere Preisliste mit ' + str(len(pricelist_received))
    if len(pricelist_received) == 1:
        msg += ' Preis'
    else:
        msg += ' Preisen'
    _write_log_entry(msg, 1)
    _publish_price_data(pricelist_received, current_module_name)

#########################################################
#
# Main:
#
#########################################################

if __name__ == '__main__':
    try:
        tibber_token, home_id, debug_level = _read_args()
    except Exception as e:
        _exit_on_invalid_price_data('Modul-Abbruch: ' + str(e), MODULE_NAME)

    update_pricedata(tibber_token, home_id, debug_level)
>>>>>>> bc05d9ce
<|MERGE_RESOLUTION|>--- conflicted
+++ resolved
@@ -3,22 +3,6 @@
 
 #########################################################
 #
-<<<<<<< HEAD
-# liest von Tibber die stündlichen Preise für heute und wenn verfügbar morgen,
-# erstellt daraus die Datei für den Chart und liefert den aktuell
-# gültigen Strompreis
-#
-# erwartet Stundenpreise, d.h. für jede Stunde eine Preisauskunft
-# setzt aktuellen Strompreis im Fehlerfall auf 99.99ct/kWh
-#
-# benötigt als Parameter den persönlichen Tibber-Token, die home_id
-# des Anschlusses und das Debug-Level
-#
-# Preisliste in UTC und ct/kWh
-# Aufbau Datei:
-# Zeile 1: Dateiname des Moduls
-# Zeile 2 ff: timestamp, price
-=======
 # liest von Tibber die stündlichen Preise für heute und morgen,
 # erstellt daraus die Preislisten-Datei für den Graphen und
 # Datei mit aktuell gültigem Strompreis
@@ -36,7 +20,6 @@
 # Preisliste in UTC und ct/kWh, Aufbau Datei:
 # Zeile 1: Name des Moduls, z. B. Tibber
 # Zeile 2 ff: timestamp,price
->>>>>>> bc05d9ce
 #
 # 2021 Michael Ortenstein
 # This file is part of openWB
@@ -45,44 +28,6 @@
 
 import os
 import sys
-<<<<<<< HEAD
-import json
-from time import sleep
-from datetime import datetime, timezone, timedelta
-import requests
-import atexit
-
-# aus Parameterübergabe
-tibber_token = ''
-home_id = ''
-debug_level = 0  # eingeteilt in 0=aus, 1=wenig, 3=alles
-# sonstiges
-module_starttime = datetime.now()
-pricelist_provider = 'Tibber'
-read_price_successfull = False
-pricelist_from_provider = []  # neue Liste
-pricelist_in_file = []  # vorhandene Liste
-pricelist_provider_old = ''  # für vorhandene Liste veranwtortliches Modul
-prices_ok = False
-
-#########################################################
-#
-# Hilfsfunktionen
-#
-#########################################################
-
-def publish_price_data(pricelist_to_publish):
-    # schreibt Preisliste und aktuellen Preis in Dateien und veröffentlicht die MQTT-Topics
-    with open('/var/www/html/openWB/ramdisk/etproviderprice', 'w') as current_price_file, \
-         open('/var/www/html/openWB/ramdisk/etprovidergraphlist', 'w') as pricelist_file:
-        pricelist_file.write('%s\n' % pricelist_provider)  # erster Eintrag ist für Preisliste verantwortliches Modul
-        # Preisliste durchlaufen und in ramdisk
-        for index, price_data in enumerate(pricelist_to_publish):
-            pricelist_file.write('%s,%s\n' % (price_data[0], price_data[1]))  # Timestamp, Preis
-            if (index == 0):
-                # erster Eintrag ist aktueller Preis
-                current_price_file.write('%s\n' % price_data[1])
-=======
 import re
 import json
 from time import sleep
@@ -150,36 +95,10 @@
             if (index == 0):
                 # erster Eintrag ist aktueller Preis
                 file_current_price.write('%s\n' % price_data[1])
->>>>>>> bc05d9ce
     #publish MQTT-Daten für Preis und Graph
     os.system('mosquitto_pub -r -t openWB/global/awattar/pricelist -m "$(cat /var/www/html/openWB/ramdisk/etprovidergraphlist)"')
     os.system('mosquitto_pub -r -t openWB/global/awattar/ActualPriceForCharging -m "$(cat /var/www/html/openWB/ramdisk/etproviderprice)"')
 
-<<<<<<< HEAD
-def write_log_entry(message, min_debug_level):
-    # schreibt Eintrag ins Log wenn der mindest debug_level >= der übergebene ist
-    if min_debug_level >= debug_level:
-        timestamp = datetime.now().strftime('%Y-%m-%d %H:%M:%S')
-        line = timestamp + ' Modul tibbergetprices.py: ' + message + '\n'
-        with open('/var/www/html/openWB/ramdisk/openWB.log', 'a') as f:
-            f.write(line)
-
-def exit_on_invalid_price_data(error):
-    # wenn kein aktueller Preis erkannt wurde,
-    # schreibt 99.99ct/kWh in Preis-Datei und füllt Chart-Array für die nächsten 9 Stunden damit,
-    # schreibt Fehler ins Log
-    with open('/var/www/html/openWB/ramdisk/etproviderprice', 'w') as current_price_file, \
-         open('/var/www/html/openWB/ramdisk/etprovidergraphlist', 'w') as pricelist_file:
-        current_price_file.write('99.99\n')
-        pricelist_file.write('%s\n' % pricelist_provider)  # erster Eintrag ist für Preisliste verantwortliches Modul
-        now = datetime.now(timezone.utc)  # timezone-aware datetime-object in UTC
-        timestamp = now.replace(minute=0, second=0, microsecond=0)  # volle Stunde
-        for i in range(9):
-            pricelist_file.write('%d, 99.99\n' % timestamp.timestamp())
-            timestamp = timestamp + timedelta(hours=1)
-    write_log_entry(error, 0)
-    write_log_entry('Setze Preis auf 99.99ct/kWh.', 0)
-=======
 def _exit_on_invalid_price_data(error, current_module_name):
     # schreibt 99.99ct/kWh in Preis-Datei und füllt Chart-Array für die nächsten 9 Stunden damit,
     # schreibt Fehler ins Log
@@ -194,17 +113,12 @@
             timestamp = timestamp + timedelta(hours=1)
     _write_log_entry(error, 0)
     _write_log_entry('Setze Preis auf 99.99ct/kWh.', 0)
->>>>>>> bc05d9ce
     #publish MQTT-Daten für Preis und Graph
     os.system('mosquitto_pub -r -t openWB/global/awattar/pricelist -m "$(cat /var/www/html/openWB/ramdisk/etprovidergraphlist)"')
     os.system('mosquitto_pub -r -t openWB/global/awattar/ActualPriceForCharging -m "$(cat /var/www/html/openWB/ramdisk/etproviderprice)"')
     exit()
 
-<<<<<<< HEAD
-def try_api_call(max_tries=3, delay=5, backoff=2, exceptions=(Exception,), hook=None):
-=======
 def _try_api_call(max_tries=3, delay=5, backoff=2, exceptions=(Exception,), hook=None):
->>>>>>> bc05d9ce
     #  copied from https://gist.github.com/n1ywb/2570004,
     #  adfjusted to be used with python3
     #
@@ -243,20 +157,12 @@
             tries = list(range(max_tries))
             tries.reverse()
             for tries_remaining in tries:
-<<<<<<< HEAD
-                write_log_entry('Versuch Abfrage Tibber-API', 1)
-=======
                 _write_log_entry('Abfrage Tibber-API', 1)
->>>>>>> bc05d9ce
                 try:
                     return func(*args, **kwargs)
                 except exceptions as e:
                     if tries_remaining > 0:
-<<<<<<< HEAD
-                        write_log_entry('Fehler bei der API-Abfrage, %d Versuche übrig, versuche erneut in %s Sekunden' % (tries_remaining, mydelay), 1)
-=======
                         _write_log_entry("Fehler bei der API-Abfrage, %d Versuche übrig, versuche erneut in %s Sekunden" % (tries_remaining, mydelay))
->>>>>>> bc05d9ce
                         if hook is not None:
                             hook(tries_remaining, e, mydelay)
                         sleep(mydelay)
@@ -268,35 +174,22 @@
         return f2
     return dec
 
-<<<<<<< HEAD
-@try_api_call()
-def readAPI(token, id):
-=======
 @_try_api_call()
 def _readAPI(token, id):
->>>>>>> bc05d9ce
     headers = {'Authorization': 'Bearer ' + token, 'Content-Type': 'application/json'}
     data = '{ "query": "{viewer {home(id:\\"' + id + '\\") {currentSubscription {priceInfo {today {total startsAt} tomorrow {total startsAt}}}}}}" }'
     # Timeout für Verbindung = 2 sek und Antwort = 6 sek
     response = requests.post('https://api.tibber.com/v1-beta/gql', headers=headers, data=data, timeout=(2, 6))
     return response
 
-<<<<<<< HEAD
-def get_utcfromtimestamp(timestamp):
-=======
 def _get_utcfromtimestamp(timestamp):
->>>>>>> bc05d9ce
     # erwartet timestamp Typ float
     # gibt timezone-aware Datetime-Objekt zurück in UTC
     datetime_obj = datetime.utcfromtimestamp(timestamp)  # Zeitstempel von String nach Datetime-Objekt
     datetime_obj = datetime_obj.replace(tzinfo=timezone.utc)  # Objekt von naive nach timezone-aware, hier UTC
     return datetime_obj
 
-<<<<<<< HEAD
-def cleanup_pricelist(pricelist):
-=======
 def _cleanup_pricelist(pricelist):
->>>>>>> bc05d9ce
     # bereinigt Preisliste, löscht Einträge die älter als aktuelle Stunde sind
     # und über morgen hinausgehen
     # wenn der erste Preis nicht für die aktuelle Stunde ist, wird leere Liste zurückgegeben
@@ -306,14 +199,10 @@
         now_full_hour = now.replace(minute=0, second=0, microsecond=0)  # volle Stunde
         starttime_utc_prev = now  # speichert in Schleife Zeitstempel des vorherigen Listeneintrags
         for index, price in enumerate(pricelist[:]):  # über Kopie der Liste iterieren, um das Original zu manipulieren
-<<<<<<< HEAD
-            starttime_utc = get_utcfromtimestamp(float(price[0]))  # Start-Zeitstempel aus Preisliste umwandeln
-=======
             try:
                 starttime_utc = _get_utcfromtimestamp(float(price[0]))  # Start-Zeitstempel aus Preisliste umwandeln
             except:
                 raise TypeError('Zeitstempel-Umwandlung fehlgeschlagen') from None
->>>>>>> bc05d9ce
             if starttime_utc < now_full_hour or starttime_utc.date() > now.date() + timedelta(days=1):
                 pricelist.remove(price)
             if index > 0:
@@ -323,34 +212,6 @@
                     del pricelist[index:]
                     break
             starttime_utc_prev = starttime_utc
-<<<<<<< HEAD
-        starttime_utc = get_utcfromtimestamp(float(pricelist[0][0]))
-        if starttime_utc != now_full_hour:  # erster Preis nicht der aktuelle
-            return []
-    return pricelist
-
-def get_updated_pricelist():
-    # API abfragen, retry bei Timeout
-    # Rückgabe ist Tupel aus Boolean = Erfolg und String = Fehlermeldung
-    try:
-        response = readAPI(tibber_token, home_id)
-    except:
-        return False, 'Fataler Fehler bei API-Abfrage'
-    write_log_entry('Antwort auf Abfrage erhalten', 2)
-    # sind sonstige-Fehler aufgetreten?
-    try:
-        response.raise_for_status()
-    except Exception as e:
-        return False, str(e)
-    # Bei Erfolg JSON auswerten
-    write_log_entry('Ermittle JSON aus Tibber-Antwort', 1)
-    try:
-        tibber_json = response.json()
-    except:
-        return False, 'Korruptes JSON'
-    if not 'errors' in tibber_json:
-        write_log_entry("Keine Fehlermeldung in Tibber-Antwort, werte JSON aus", 1)
-=======
         # wenn noch Einträge in Liste verblieben sind auf Aktulität prüfen
         if len(pricelist) > 0:
             starttime_utc = _get_utcfromtimestamp(float(pricelist[0][0]))
@@ -380,29 +241,15 @@
         raise RuntimeError('Korruptes JSON') from None
     if not 'errors' in tibber_json:
         _write_log_entry("Keine Fehlermeldung in Tibber-Antwort, werte JSON aus", 1)
->>>>>>> bc05d9ce
         # extrahiere Preise für heute, sortiert nach Zeitstempel
         try:
             today_prices = sorted(tibber_json['data']['viewer']['home']['currentSubscription']['priceInfo']['today'], key=lambda k: (k['startsAt'], k['total']))
         except:
-<<<<<<< HEAD
-            return False, 'Korrupte Preisdaten'
-=======
             raise RuntimeError('Korruptes JSON') from None
->>>>>>> bc05d9ce
         # extrahiere Preise für morgen, sortiert nach Zeitstempel
         try:
             tomorrow_prices = sorted(tibber_json['data']['viewer']['home']['currentSubscription']['priceInfo']['tomorrow'], key=lambda k: (k['startsAt'], k['total']))
         except:
-<<<<<<< HEAD
-            return False, 'Korrupte Preisdaten'
-        write_log_entry("Tibber-Preisliste extrahiert", 1)
-        # alle Zeiten in UTC verarbeiten
-        now = datetime.now(timezone.utc)  # timezone-aware datetime-object in UTC
-        now_full_hour = now.replace(minute=0, second=0, microsecond=0)  # volle Stunde
-        write_log_entry('Formatiere und analysiere Preisliste von heute', 1)
-        for price_data in today_prices:
-=======
             raise RuntimeError('Korruptes JSON') from None
         sorted_marketprices = today_prices + tomorrow_prices
         _write_log_entry("Tibber-Preisliste extrahiert", 1)
@@ -412,7 +259,6 @@
         _write_log_entry('Formatiere und analysiere Preisliste', 1)
         pricelist = []
         for price_data in sorted_marketprices:
->>>>>>> bc05d9ce
             # konvertiere Time-String (Format 2021-02-06T00:00:00+01:00) in Datetime-Object
             # entferne ':' in Timezone, da nicht von strptime unterstützt
             time_str = ''.join(price_data['startsAt'].rsplit(':', 1))
@@ -420,155 +266,6 @@
             # und konvertiere nach UTC
             starttime_utc = startzeit_localized.astimezone(timezone.utc)
             #Preisliste beginnt immer mit aktueller Stunde
-<<<<<<< HEAD
-            if (starttime_utc >= now_full_hour):
-                if (starttime_utc == now_full_hour):
-                    write_log_entry("Aktueller Preis wurde gefunden", 1)
-                    prices_ok = True
-                bruttopreis = price_data['total'] * 100
-                bruttopreis_str = str('%.2f' % round(bruttopreis, 2))
-                pricelist_from_provider.append([str('%d' % starttime_utc.timestamp()), bruttopreis_str])
-        if (not prices_ok):
-            return False, 'Aktueller Preis wurde nicht gefunden'
-        write_log_entry('Preise von heute gelesen', 2)
-        write_log_entry('Formatiere und analysiere Preisliste morgen', 1)
-        for price_data in tomorrow_prices:
-            # konvertiere Time-String (Format 2021-02-06T00:00:00+01:00) in Datetime-Object
-            # entferne ':' in Timezone, da nicht von strptime unterstützt
-            time_str = ''.join(price_data['startsAt'].rsplit(':', 1))
-            starttime_utc = datetime.strptime(time_str, '%Y-%m-%dT%H:%M:%S%z')
-            bruttopreis = price_data['total'] * 100
-            bruttopreis_str = str('%.2f' % round(bruttopreis, 2))
-            pricelist_from_provider.append([str('%d' % starttime_utc.timestamp()), bruttopreis_str])
-        if len(tomorrow_prices) > 0:
-            write_log_entry('Preise von morgen gelesen', 2)
-        else:
-            write_log_entry('Keine Preise von morgen empfangen', 2)
-        return True, ''
-    else:
-        # Fehler in Antwort
-        error = tibber_json['errors'][0]['message']
-        return False, 'Fehler: ' + error
-
-def convert_timestamp_to_str(timestamp):
-    # konvertiert timestamp in UTC zu String (in Lokalzeit) Format: 11.01., 23:00
-    datetime_obj = get_utcfromtimestamp(timestamp)
-    datetime_obj = datetime_obj.astimezone(tz=None)  # und nach lokal
-    return datetime_obj.strftime('%d.%m., %H:%M')
-
-def get_module_runtime():
-    # errechnet die Laufzeit des Moduls und schreibt Logeintrag
-    module_runtime = datetime.now() - module_starttime
-    module_runtime = module_runtime.total_seconds()
-    write_log_entry('Modullaufzeit ' + str(module_runtime) + ' s', 1)
-
-#########################################################
-#
-# Hauptprogramm
-#
-#########################################################
-
-# bei exit immer Laufzeit des Moduls bestimmen
-atexit.register(get_module_runtime)
-
-# übergebene Paremeter auslesen
-write_log_entry('Lese Parameter aus Uebergabe', 1)
-if len(sys.argv) == 4:
-    # sys.argv[0] : erstes Argument ist immer Dateiname
-    tibber_token = str(sys.argv[1])
-    home_id = str(sys.argv[2])
-    try:
-        debugLevel = int(sys.argv[3])
-    except:
-        write_log_entry('Debug-Level ist kein Integer-Wert, setze für Modul = 0', 0)
-        debugLevel = 0
-else:
-    exit_on_invalid_price_data('Parameter fehlen')
-write_log_entry('Parameter OK', 2)
-
-# Hauptprogramm nur ausführen, wenn Parameter stimmen
-write_log_entry('Lese bisherige Preisliste', 1)
-try:
-    with open('/var/www/html/openWB/ramdisk/etprovidergraphlist', 'r') as pricelist_file:
-        pricelist_provider_old = pricelist_file.readline().rstrip('\n')  # erste Zeile sollte für Preisliste verantwortliches Modul sein
-        for prices in pricelist_file:  # dann restliche Zeilen als Preise mit Timestamp lesen
-            price_items = prices.split(',')
-            price_items = [item.strip() for item in price_items]
-            pricelist_in_file.append(price_items)
-    write_log_entry('Bisherige Preisliste gelesen', 2)
-    read_price_successfull = True
-except:
-    write_log_entry("Preisliste konnte nicht gelesen werden, versuche Neuerstellung", 1)
-
-if read_price_successfull and pricelist_provider == pricelist_provider_old:
-    # Modul der bisherigen Liste ist mit diesem identisch, also Einträge in alter Preisliste benutzen und aufräumen
-    prices_count_before_cleanup = len(pricelist_in_file)
-    write_log_entry('Bereinige bisherige Preisliste', 1)
-    pricelist_in_file = cleanup_pricelist(pricelist_in_file)
-    prices_count_after_cleanup = len(pricelist_in_file)
-    write_log_entry('Bisherige Preisliste bereinigt', 2)
-    prices_count_diff = prices_count_before_cleanup - prices_count_after_cleanup
-    if prices_count_diff == 0:
-        write_log_entry('Es wurde kein Preis geloescht', 2)
-    elif prices_count_diff == 1:
-        write_log_entry('Es wurde 1 Preis geloescht', 2)
-    elif prices_count_diff > 1:
-        write_log_entry('Es wurden %d Preise geloescht' % prices_count_diff, 2)
-    if prices_count_after_cleanup > 0:
-        # mindestens der aktuelle Preis ist in der Liste
-        write_log_entry('Bisherige Preisliste hat noch %d Eintraege' % prices_count_after_cleanup, 2)
-        pricelist_valid_until_str = convert_timestamp_to_str(float(pricelist_in_file[-1][0]))  # timestamp von letztem Element in Liste
-        write_log_entry('Letzter Preis in bisherige Preisliste gueltig ab ' + pricelist_valid_until_str, 2)
-        if prices_count_after_cleanup < 11:
-            # weniger als 11 Stunden in bisheriger Liste: versuche, die Liste neu abzufragen
-            # dementsprechend auch bei vorherigem Fehler: 9 Einträge zu 99.99ct/kWh
-            write_log_entry('Teste auf weitere Preise von Tibber', 1)
-            read_price_successfull, error_msg = get_updated_pricelist()
-            if read_price_successfull:
-                write_log_entry('Abfrage der Preise erfolgreich', 2)
-                write_log_entry('Abgefragte Preisliste hat %d Eintraege' % len(pricelist_from_provider), 2)
-                pricelist_valid_until_str = convert_timestamp_to_str(float(pricelist_from_provider[-1][0]))  # timestamp von letztem Element in Liste
-                write_log_entry('Letzter Preis in abgefragter Preisliste gueltig ab ' + pricelist_valid_until_str, 2)
-                prices_count_diff = len(pricelist_from_provider) - prices_count_after_cleanup
-                if prices_count_diff == 0:
-                    write_log_entry('Keine neuen Preise empfangen', 2)
-                    write_log_entry('Bereinigte bisherige Preisliste wird weiter verwendet', 2)
-                elif prices_count_diff < 0:
-                    write_log_entry('Empfangene Preisliste kuerzer als bereits vorhandene', 2)
-                    write_log_entry('Bereinigte bisherige Preisliste wird weiter verwendet', 2)
-                else:
-                    write_log_entry('%d neue Preise empfangen' % prices_count_diff, 2)
-                    write_log_entry('Publiziere Preisliste', 1)
-                    publish_price_data(pricelist_from_provider)
-                    exit()
-            else:
-                write_log_entry('Abfrage weiterer Preise nicht erfolgreich', 1)
-        else:
-            write_log_entry('Ausreichend zukuenftige Preise in bisheriger Preisliste', 2)
-        # bisherige Liste hat ausreichend Preise für die Zukunft bzw.
-        # mindestens den aktuellen Preis und Fehler bei der API-Abfrage
-        if prices_count_before_cleanup - prices_count_after_cleanup > 0:
-            # es wurden Preise aus der bisherigen Liste bereinigt, also veröffentlichen
-            write_log_entry('Verwende Preise aus bereinigter bisheriger Preisliste', 1)
-            write_log_entry('Publiziere Preisliste', 1)
-            publish_price_data(pricelist_in_file)
-        exit()
-
-if pricelist_provider != pricelist_provider_old:
-    write_log_entry('Bisherige Preiliste wurde von Modul %s erstellt' % pricelist_provider_old, 1)
-    write_log_entry('Wechsel auf Modul %s' % pricelist_provider, 1)
-
-# bisherige Preisliste leer, oder neuer Provider: in jedem Fall neue Abfrage und
-# bei andauerndem Fehler Preis auf 99.99ct/kWh setzen
-read_price_successfull, error_msg = get_updated_pricelist()
-if read_price_successfull:
-    pricelist_valid_until_str = convert_timestamp_to_str(float(pricelist_from_provider[-1][0]))  # timestamp von letztem Element in Liste
-    write_log_entry('Letzter Preis in abgefragter Preisliste gueltig ab ' + pricelist_valid_until_str, 2)
-    write_log_entry('Publiziere Preisliste', 1)
-    publish_price_data(pricelist_from_provider)
-else:
-    exit_on_invalid_price_data(error_msg)
-=======
             bruttopreis = price_data['total'] * 100
             bruttopreis_str = str('%.2f' % round(bruttopreis, 2))
             pricelist.append([str('%d' % starttime_utc.timestamp()), bruttopreis_str])
@@ -760,5 +457,4 @@
     except Exception as e:
         _exit_on_invalid_price_data('Modul-Abbruch: ' + str(e), MODULE_NAME)
 
-    update_pricedata(tibber_token, home_id, debug_level)
->>>>>>> bc05d9ce
+    update_pricedata(tibber_token, home_id, debug_level)