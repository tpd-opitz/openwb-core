#!/bin/bash

OPENWBBASEDIR=$(cd `dirname $0`/../../ && pwd)
RAMDISKDIR="$OPENWBBASEDIR/ramdisk"
MODULEDIR=$(cd `dirname $0` && pwd)
#DMOD="EVU"
DMOD="MAIN"
<<<<<<< HEAD
LOGFILE="$RAMDISKDIR/openWB.log"
=======
>>>>>>> bc05d9ce
Debug=$debug


#For development only
#Debug=1

<<<<<<< HEAD

openwbDebugLog ${DMOD} 1 "${bezugjsonwatt}"
openwbDebugLog ${DMOD} 1 "${bezugjsonkwh}"
openwbDebugLog ${DMOD} 1 "${einspeisungjsonkwh}"
=======
openwbDebugLog ${DMOD} 2 "${bezugjsonwatt}"
openwbDebugLog ${DMOD} 2 "${bezugjsonkwh}"
openwbDebugLog ${DMOD} 2 "${einspeisungjsonkwh}"
>>>>>>> bc05d9ce

answer=$(curl --connect-timeout 5 -s $bezugjsonurl)
evuwatt=$(echo $answer | jq -r "$bezugjsonwatt" | sed 's/\..*$//')
echo ${evuwatt}
<<<<<<< HEAD
openwbDebugLog  ${DMOD} 0 "Watt: ${evuwatt}"
=======
openwbDebugLog  ${DMOD} 1 "Watt: ${evuwatt}"
>>>>>>> bc05d9ce
echo $evuwatt > /var/www/html/openWB/ramdisk/wattbezug

if [ ! -z "${bezugjsonkwh}" ]; then
    evuikwh=$(echo $answer | jq -r "$bezugjsonkwh")
else
    evuikwh=0
fi

<<<<<<< HEAD
openwbDebugLog ${DMOD} 0 "BezugkWh: ${evuikwh}"
=======
openwbDebugLog ${DMOD} 1 "BezugkWh: ${evuikwh}"
>>>>>>> bc05d9ce
echo $evuikwh > /var/www/html/openWB/ramdisk/bezugkwh

if [ ! -z "${einspeisungjsonkwh}" ]; then
    evuekwh=$(echo $answer | jq -r "$einspeisungjsonkwh")
else
    evuekwh=0
fi
<<<<<<< HEAD
openwbDebugLog ${DMOD} 0 "EinspeiskWh: ${evuekwh}"
=======
openwbDebugLog ${DMOD} 1 "EinspeiskWh: ${evuekwh}"
>>>>>>> bc05d9ce
echo $evuekwh > /var/www/html/openWB/ramdisk/einspeisungkwh
<|MERGE_RESOLUTION|>--- conflicted
+++ resolved
@@ -5,35 +5,20 @@
 MODULEDIR=$(cd `dirname $0` && pwd)
 #DMOD="EVU"
 DMOD="MAIN"
-<<<<<<< HEAD
-LOGFILE="$RAMDISKDIR/openWB.log"
-=======
->>>>>>> bc05d9ce
 Debug=$debug
 
 
 #For development only
 #Debug=1
 
-<<<<<<< HEAD
-
-openwbDebugLog ${DMOD} 1 "${bezugjsonwatt}"
-openwbDebugLog ${DMOD} 1 "${bezugjsonkwh}"
-openwbDebugLog ${DMOD} 1 "${einspeisungjsonkwh}"
-=======
 openwbDebugLog ${DMOD} 2 "${bezugjsonwatt}"
 openwbDebugLog ${DMOD} 2 "${bezugjsonkwh}"
 openwbDebugLog ${DMOD} 2 "${einspeisungjsonkwh}"
->>>>>>> bc05d9ce
 
 answer=$(curl --connect-timeout 5 -s $bezugjsonurl)
 evuwatt=$(echo $answer | jq -r "$bezugjsonwatt" | sed 's/\..*$//')
 echo ${evuwatt}
-<<<<<<< HEAD
-openwbDebugLog  ${DMOD} 0 "Watt: ${evuwatt}"
-=======
 openwbDebugLog  ${DMOD} 1 "Watt: ${evuwatt}"
->>>>>>> bc05d9ce
 echo $evuwatt > /var/www/html/openWB/ramdisk/wattbezug
 
 if [ ! -z "${bezugjsonkwh}" ]; then
@@ -42,11 +27,7 @@
     evuikwh=0
 fi
 
-<<<<<<< HEAD
-openwbDebugLog ${DMOD} 0 "BezugkWh: ${evuikwh}"
-=======
 openwbDebugLog ${DMOD} 1 "BezugkWh: ${evuikwh}"
->>>>>>> bc05d9ce
 echo $evuikwh > /var/www/html/openWB/ramdisk/bezugkwh
 
 if [ ! -z "${einspeisungjsonkwh}" ]; then
@@ -54,9 +35,5 @@
 else
     evuekwh=0
 fi
-<<<<<<< HEAD
-openwbDebugLog ${DMOD} 0 "EinspeiskWh: ${evuekwh}"
-=======
 openwbDebugLog ${DMOD} 1 "EinspeiskWh: ${evuekwh}"
->>>>>>> bc05d9ce
 echo $evuekwh > /var/www/html/openWB/ramdisk/einspeisungkwh
