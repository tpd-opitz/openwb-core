--- conflicted
+++ resolved
@@ -37,11 +37,6 @@
 temp1 = '0.0'
 temp2 = '0.0'
 try:
-<<<<<<< HEAD
-    temp0 = str(answer['ext_temperature'][0]['tC'])
-    temp1 = str(answer['ext_temperature'][1]['tC'])
-    temp2 = str(answer['ext_temperature'][2]['tC'])
-=======
     temp0 = str(answer['ext_temperature']['0']['tC'])
 except:
     pass
@@ -51,7 +46,6 @@
     pass
 try:
     temp2 = str(answer['ext_temperature']['2']['tC'])
->>>>>>> bc05d9ce
 except:
     pass
 answer = '{"power":' + str(aktpower) + ',"powerc":' + str(powerc) + ',"on":' + str(relais) + ',"temp0":' + str(temp0) + ',"temp1":' + str(temp1) + ',"temp2":' + str(temp2) + '} '
