<!DOCTYPE html>
<html lang="de">

	<head>
	<base href="/openWB/web/">
		<meta charset="UTF-8">
		<meta http-equiv="X-UA-Compatible" content="IE=edge">
		<meta name="viewport" content="width=device-width, initial-scale=1">
		<title>OpenWB Ladelog</title>
		<meta name="description" content="Control your charge" />
		<meta name="author" content="Kevin Wieland" />
		<!-- Favicons (created with http://realfavicongenerator.net/)-->
		<link rel="apple-touch-icon" sizes="57x57" href="img/favicons/apple-touch-icon-57x57.png">
		<link rel="apple-touch-icon" sizes="60x60" href="img/favicons/apple-touch-icon-60x60.png">
		<link rel="icon" type="image/png" href="img/favicons/favicon-32x32.png" sizes="32x32">
		<link rel="icon" type="image/png" href="img/favicons/favicon-16x16.png" sizes="16x16">
		<link rel="manifest" href="manifest.json">
		<link rel="shortcut icon" href="img/favicons/favicon.ico">
		<meta name="msapplication-TileColor" content="#00a8ff">
		<meta name="msapplication-config" content="img/favicons/browserconfig.xml">
		<meta name="theme-color" content="#ffffff">
		<!-- Bootstrap -->
		<link rel="stylesheet" type="text/css" href="css/bootstrap-4.4.1/bootstrap.min.css">
		<!-- Normalize -->
		<link rel="stylesheet" type="text/css" href="css/normalize-8.0.1.css">
		<!-- Bootstrap-Datepicker -->
		<link rel="stylesheet" type="text/css" href="css/bootstrap-datepicker/bootstrap-datepicker3.min.css">
		<!-- Bootstrap-Toggle -->
		<link rel="stylesheet" type="text/css" href="css/bootstrap4-toggle/bootstrap4-toggle.min.css">
		<!-- Font Awesome, all styles -->
		<link href="fonts/font-awesome-5.8.2/css/all.css" rel="stylesheet">
		<!-- include settings-style -->
		<link rel="stylesheet" type="text/css" href="logging/chargelog/ladelog_style.css?ver=20210202">
		<!-- important scripts to be loaded -->
		<script src="js/jquery-3.6.0.min.js"></script>
		<script src="js/bootstrap-4.4.1/bootstrap.bundle.min.js"></script>
		<script>
			function getCookie(cname) {
				var name = cname + '=';
				var decodedCookie = decodeURIComponent(document.cookie);
				var ca = decodedCookie.split(';');
				for(var i = 0; i <ca.length; i++) {
					var c = ca[i];
					while (c.charAt(0) == ' ') {
						c = c.substring(1);
					}
					if (c.indexOf(name) == 0) {
						return c.substring(name.length, c.length);
					}
				}
				return '';
			}
			var themeCookie = getCookie('openWBTheme');
			// include special Theme style
			if( '' != themeCookie ){
				$('head').append('<link rel="stylesheet" href="themes/' + themeCookie + '/settings.css?v=20210209">');
			}
		</script>
	</head>

	<body>
		<div id="nav"></div> <!-- placeholder for navbar -->

		<div role="main" class="container">

			<h1>Ladelog Export</h1>

			<div class="card border-secondary">
				<div class="card-header bg-secondary">
					Aufgezeichnete Logdateien
				</div>
				<div class="card-body">
					<?php
						$files = glob($_SERVER['DOCUMENT_ROOT'] . "/openWB/web/logging/data/ladelog/*.csv");
						$rowClasses = "";
						foreach ($files as $current) {
					?>
						<div class="row<?php echo $rowClasses; ?>">
<<<<<<< HEAD
							<label for="downloadBtn" class="col-6 col-form-label">
=======
							<label class="col-6 col-form-label">
>>>>>>> bc05d9ce
								<?php 
									preg_match('/\/var\/www\/html\/openWB\/web\/logging\/data\/ladelog\/([0-9]{4})([0-9]{2})\.csv/',$current,$m); 
									$month = $m[2];
									setlocale(LC_TIME, "de_DE.UTF-8");
									$month_name = strftime('%B', mktime(0, 0, 0, $month));
									echo $month_name, " ", $m[1];
								?>
							</label>
							<div class="col-6 text-right">
								<a class="btn downloadBtn btn-info" style="margin-bottom:12px" href=<?php echo preg_split('/\/var\/www\/html\/openWB\/web\//', $current)[1]; ?> download><i class="fas fa-download"></i> Download</a>
							</div>
						</div>
					<?php
						$rowClasses = " border-top pt-2";
						}
					?>
				</div>
			</div>
		</div>

		<footer class="footer bg-dark text-light font-small">
			<div class="container text-center">
				<small>Sie befinden sich hier: <a href="logging/chargelog/ladelog.php">Ladelog</a> - Ladelog Exprt</small>
			</div>
		</footer>

		<script>
			$.get(
				{ url: "themes/navbar.html", cache: false },
				function(data){
					$("#nav").replaceWith(data);
					// disable navbar entry for current page
					$('#navLadelog').addClass('disabled');
				}
			);
		</script>
	</body>
</html><|MERGE_RESOLUTION|>--- conflicted
+++ resolved
@@ -76,11 +76,7 @@
 						foreach ($files as $current) {
 					?>
 						<div class="row<?php echo $rowClasses; ?>">
-<<<<<<< HEAD
-							<label for="downloadBtn" class="col-6 col-form-label">
-=======
 							<label class="col-6 col-form-label">
->>>>>>> bc05d9ce
 								<?php 
 									preg_match('/\/var\/www\/html\/openWB\/web\/logging\/data\/ladelog\/([0-9]{4})([0-9]{2})\.csv/',$current,$m); 
 									$month = $m[2];
