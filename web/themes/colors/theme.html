--- conflicted
+++ resolved
@@ -77,7 +77,6 @@
 		#thegraph>div {
 			height: 350px;
 		}
-
 	</style>
 	<!-- important scripts to be loaded -->
 	<script src="js/jquery-3.6.0.min.js"></script>
@@ -134,8 +133,8 @@
 			<div class="row justify-content-center mt-2">
 				<div class="col-10 col-sm-6">
 					<div class="progress active">
-						<div class="progress-bar progress-bar-success progress-bar-striped progress-bar-animated" id="preloaderbar"
-							role="progressbar">
+						<div class="progress-bar progress-bar-success progress-bar-striped progress-bar-animated"
+							id="preloaderbar" role="progressbar">
 						</div>
 					</div>
 				</div>
@@ -152,7 +151,8 @@
 				&nbsp;
 			</div>
 			<div class="col-5 text-center">
-				<button type="button" class="btn btn-sm btn-secondary cursor-pointer regularTextSize" id="chargeModeSelectBtn">
+				<button type="button" class="btn btn-sm btn-secondary cursor-pointer regularTextSize"
+					id="chargeModeSelectBtn">
 					<span id="chargeModeSelectBtnText">Lademodus</span>
 					<span id="priorityEvBattery">
 						<span class="fas fa-car" id="priorityEvBatteryIcon">&nbsp;</span>
@@ -173,18 +173,21 @@
 						</div>
 						<div class="col-4 px-0" style="text-align: right;">
 							<div class="dropdown">
-								<button class="btn btn-outline-secondary btn-sm dropdown-toggle" type="button" data-toggle="dropdown">
+								<button class="btn btn-outline-secondary btn-sm dropdown-toggle" type="button"
+									data-toggle="dropdown">
 									<span class="fa fa-bars fa-sm"></span>
 								</button>
 								<div class="dropdown-menu dropdown-menu-right colormenu">
-									<a class="dropdown-item" href="#" onclick="switchTheme()"><span class="fa fa-adjust px-0"></span>
+									<a class="dropdown-item" href="#" onclick="switchTheme()"><span
+											class="fa fa-adjust px-0"></span>
 										Hintergrund ändern</a>
-									<a class="dropdown-item" href="#" onclick="toggleGrid()"><span class="fa fa-th px-0"></span> Graph:
+									<a class="dropdown-item" href="#" onclick="toggleGrid()"><span
+											class="fa fa-th px-0"></span> Graph:
 										Raster an/aus</a>
 									<a class="dropdown-item" href="#" onclick="switchDisplay()"><span
 											class="fa fa-chart-area px-0"></span> Fixe Bögen an/aus</a>
-									<a class="dropdown-item hide" id="meterResetButton" href="#" onclick="resetButtonClicked()"><span
-											class="fa fa-undo"></span> Bögen reset</a>
+									<a class="dropdown-item hide" id="meterResetButton" href="#"
+										onclick="resetButtonClicked()"><span class="fa fa-undo"></span> Bögen reset</a>
 									<a class="dropdown-item" href="#" onclick="switchDecimalPlaces()"><span
 											class="fa fa-sliders-h px-0"></span> Dezimalstellen kW & kWh ändern</a>
 									<a class="dropdown-item" href="#" onclick="switchSmartHomeColors()"><span
@@ -255,16 +258,17 @@
 						<div class="form-row form-group mb-1 vaRow regularTextSize" data-lp="1">
 							<label for="minCurrentMinPv" class="col-3 col-form-label text-right"></label>
 							<div class="col">
-								<input type="range" class="form-control-range rangeInput" id="minCurrentMinPv" min="6" max="16" step="1"
-									value="6" data-initialized="0" data-topicprefix="openWB/config/get/pv/">
+								<input type="range" class="form-control-range rangeInput" id="minCurrentMinPv" min="6"
+									max="16" step="1" value="6" data-initialized="0"
+									data-topicprefix="openWB/config/get/pv/">
 							</div>
 							<label for="minCurrentMinPv" class="col-3 col-form-label valueLabel" suffix="A"></label>
 						</div>
 					</form>
 
 					<form id="sofortladenEinstellungen" class="hide">
-					
-					 <!-- price based charging -->
+
+						<!-- price based charging -->
 						<div class="priceConfiguration">
 							<hr class="border-secondary">
 							<div class="row justify-content-center">
@@ -278,7 +282,8 @@
 							<div class="form-row vaRow p-0 m-0">
 								<div class="col m-0 p-0 tablecell maxPrice">
 									<label for="maxPrice" class=" col-form-label p-0 m-0 ">Max. Preis: </label>
-									<label for="maxPrice" class=" labelMaxPrice col-form-label p-0 m-0" data-suffix="ct"></label>
+									<label for="maxPrice" class=" labelMaxPrice col-form-label p-0 m-0"
+										data-suffix="ct"></label>
 								</div>
 
 							</div>
@@ -288,8 +293,8 @@
 											class="far fa-minus-square"></i></button>
 								</div>
 								<div class="col-8">
-									<input type="range" class="form-control-range maxPriceInput" id="maxPrice" min="-25" max="95"
-										step="0.1" value="0" data-initialized="0">
+									<input type="range" class="form-control-range maxPriceInput" id="maxPrice" min="-25"
+										max="95" step="0.1" value="0" data-initialized="0">
 								</div>
 								<div class="col-2">
 									<button type="button" class="btn btn-secondary ml-3 priceMore"><i
@@ -304,66 +309,82 @@
 						</div>
 
 						<div class="form-row form-group mb-1 vaRow regularTextSize" data-lp="1">
-							<label for="lp/1/current" class="col-3 col-form-label text-right"><span class="nameLp">LP1</span>:</label>
+							<label for="lp/1/current" class="col-3 col-form-label text-right"><span
+									class="nameLp">LP1</span>:</label>
 							<div class="col">
-								<input type="range" class="form-control-range rangeInput" id="lp/1/current" min="6" max="32" step="1"
-									value="6" data-initialized="0" data-topicprefix="openWB/config/get/sofort/">
+								<input type="range" class="form-control-range rangeInput" id="lp/1/current" min="6"
+									max="32" step="1" value="6" data-initialized="0"
+									data-topicprefix="openWB/config/get/sofort/">
 							</div>
 							<label for="lp/1/current" class="col-3 col-form-label valueLabel" suffix="A"></label>
 						</div>
 						<div class="form-row form-group mb-1 vaRow regularTextSize" data-lp="2">
-							<label for="lp/2/current" class="col-3 col-form-label text-right"><span class="nameLp">LP2</span>:</label>
+							<label for="lp/2/current" class="col-3 col-form-label text-right"><span
+									class="nameLp">LP2</span>:</label>
 							<div class="col">
-								<input type="range" class="form-control-range rangeInput" id="lp/2/current" min="6" max="32" step="1"
-									value="6" data-initialized="0" data-topicprefix="openWB/config/get/sofort/">
+								<input type="range" class="form-control-range rangeInput" id="lp/2/current" min="6"
+									max="32" step="1" value="6" data-initialized="0"
+									data-topicprefix="openWB/config/get/sofort/">
 							</div>
 							<label for="lp/2/current" class="col-3 col-form-label valueLabel" suffix="A"></label>
 						</div>
 						<div class="form-row form-group mb-1 vaRow regularTextSize" data-lp="3">
-							<label for="lp/3/current" class="col-3 col-form-label text-right"><span class="nameLp">LP3</span>:</label>
+							<label for="lp/3/current" class="col-3 col-form-label text-right"><span
+									class="nameLp">LP3</span>:</label>
 							<div class="col">
-								<input type="range" class="form-control-range rangeInput" id="lp/3/current" min="6" max="32" step="1"
-									value="6" data-initialized="0" data-topicprefix="openWB/config/get/sofort/">
+								<input type="range" class="form-control-range rangeInput" id="lp/3/current" min="6"
+									max="32" step="1" value="6" data-initialized="0"
+									data-topicprefix="openWB/config/get/sofort/">
 							</div>
 							<label for="lp/3/current" class="col-3 col-form-label valueLabel" suffix="A"></label>
 						</div>
 						<div class="form-row form-group mb-1 vaRow regularTextSize" data-lp="4">
-							<label for="lp/4/current" class="col-3 col-form-label text-right"><span class="nameLp">LP4</span>:</label>
+							<label for="lp/4/current" class="col-3 col-form-label text-right"><span
+									class="nameLp">LP4</span>:</label>
 							<div class="col">
-								<input type="range" class="form-control-range rangeInput" id="lp/4/current" min="6" max="32" step="1"
-									value="6" data-initialized="0" data-topicprefix="openWB/config/get/sofort/">
+								<input type="range" class="form-control-range rangeInput" id="lp/4/current" min="6"
+									max="32" step="1" value="6" data-initialized="0"
+									data-topicprefix="openWB/config/get/sofort/">
 							</div>
 							<label for="lp/4/current" class="col-3 col-form-label valueLabel" suffix="A"></label>
 						</div>
 						<div class="form-row form-group mb-1 vaRow regularTextSize" data-lp="5">
-							<label for="lp/5/current" class="col-3 col-form-label text-right"><span class="nameLp">LP5</span>:</label>
+							<label for="lp/5/current" class="col-3 col-form-label text-right"><span
+									class="nameLp">LP5</span>:</label>
 							<div class="col">
-								<input type="range" class="form-control-range rangeInput" id="lp/5/current" min="6" max="32" step="1"
-									value="6" data-initialized="0" data-topicprefix="openWB/config/get/sofort/">
+								<input type="range" class="form-control-range rangeInput" id="lp/5/current" min="6"
+									max="32" step="1" value="6" data-initialized="0"
+									data-topicprefix="openWB/config/get/sofort/">
 							</div>
 							<label for="lp/5/current" class="col-3 col-form-label valueLabel" suffix="A"></label>
 						</div>
 						<div class="form-row form-group mb-1 vaRow regularTextSize" data-lp="6">
-							<label for="lp/6/current" class="col-3 col-form-label text-right"><span class="nameLp">LP6</span>:</label>
+							<label for="lp/6/current" class="col-3 col-form-label text-right"><span
+									class="nameLp">LP6</span>:</label>
 							<div class="col">
-								<input type="range" class="form-control-range rangeInput" id="lp/6/current" min="6" max="32" step="1"
-									value="6" data-initialized="0" data-topicprefix="openWB/config/get/sofort/">
+								<input type="range" class="form-control-range rangeInput" id="lp/6/current" min="6"
+									max="32" step="1" value="6" data-initialized="0"
+									data-topicprefix="openWB/config/get/sofort/">
 							</div>
 							<label for="lp/6/current" class="col-3 col-form-label valueLabel" suffix="A"></label>
 						</div>
 						<div class="form-row form-group mb-1 vaRow regularTextSize" data-lp="7">
-							<label for="lp/7/current" class="col-3 col-form-label text-right"><span class="nameLp">LP7</span>:</label>
+							<label for="lp/7/current" class="col-3 col-form-label text-right"><span
+									class="nameLp">LP7</span>:</label>
 							<div class="col">
-								<input type="range" class="form-control-range rangeInput" id="lp/7/current" min="6" max="32" step="1"
-									value="6" data-initialized="0" data-topicprefix="openWB/config/get/sofort/">
+								<input type="range" class="form-control-range rangeInput" id="lp/7/current" min="6"
+									max="32" step="1" value="6" data-initialized="0"
+									data-topicprefix="openWB/config/get/sofort/">
 							</div>
 							<label for="lp/7/current" class="col-3 col-form-label valueLabel" suffix="A"></label>
 						</div>
 						<div class="form-row form-group mb-1 vaRow regularTextSize" data-lp="8">
-							<label for="lp/8/current" class="col-3 col-form-label text-right"><span class="nameLp">LP8</span>:</label>
+							<label for="lp/8/current" class="col-3 col-form-label text-right"><span
+									class="nameLp">LP8</span>:</label>
 							<div class="col">
-								<input type="range" class="form-control-range rangeInput" id="lp/8/current" min="6" max="32" step="1"
-									value="6" data-initialized="0" data-topicprefix="openWB/config/get/sofort/">
+								<input type="range" class="form-control-range rangeInput" id="lp/8/current" min="6"
+									max="32" step="1" value="6" data-initialized="0"
+									data-topicprefix="openWB/config/get/sofort/">
 							</div>
 							<label for="lp/8/current" class="col-3 col-form-label valueLabel" suffix="A"></label>
 						</div>
@@ -374,8 +395,8 @@
 								<h4 class="text-center">Lademengenbegrenzung <span class="nameLp"></span></h4>
 							</div>
 							<div class="form-row vaRow form-group mt-1 justify-content-center" data-lp="1">
-								<div class="col btn-group btn-group-toggle" id="lp/1/chargeLimitation" data-toggle="buttons"
-									data-topicprefix="openWB/config/get/sofort/">
+								<div class="col btn-group btn-group-toggle" id="lp/1/chargeLimitation"
+									data-toggle="buttons" data-topicprefix="openWB/config/get/sofort/">
 									<label class="btn btn-sm btn-outline-info btn-toggle regularTextSize">
 										<input type="radio" name="lp/1/chargeLimitation" data-option="0"> keine
 									</label>
@@ -388,33 +409,39 @@
 								</div>
 							</div>
 							<div class="form-row form-group mb-1 vaRow regularTextSize" data-option="1">
-								<label for="lp/1/energyToCharge" class="col-3 col-form-label text-right">Energie:</label>
+								<label for="lp/1/energyToCharge"
+									class="col-3 col-form-label text-right">Energie:</label>
 								<div class="col">
-									<input type="range" class="form-control-range rangeInput" id="lp/1/energyToCharge" min="2" max="100"
-										step="2" value="2" data-topicprefix="openWB/config/get/sofort/">
-								</div>
-								<label for="lp/1/energyToCharge" class="col-3 col-form-label valueLabel" suffix="kWh"></label>
+									<input type="range" class="form-control-range rangeInput" id="lp/1/energyToCharge"
+										min="2" max="100" step="2" value="2"
+										data-topicprefix="openWB/config/get/sofort/">
+								</div>
+								<label for="lp/1/energyToCharge" class="col-3 col-form-label valueLabel"
+									suffix="kWh"></label>
 							</div>
 							<div class="form-row form-group mb-1 vaRow regularTextSize" data-option="2">
 								<label for="lp/1/socToChargeTo" class="col-3 col-form-label text-right">SoC:</label>
 								<div class="col">
-									<input type="range" class="form-control-range rangeInput" id="lp/1/socToChargeTo" min="5" max="100"
-										step="5" value="5" data-topicprefix="openWB/config/get/sofort/">
-								</div>
-								<label for="lp/1/socToChargeTo" class="col-3 col-form-label valueLabel" suffix="%"></label>
+									<input type="range" class="form-control-range rangeInput" id="lp/1/socToChargeTo"
+										min="5" max="100" step="5" value="5"
+										data-topicprefix="openWB/config/get/sofort/">
+								</div>
+								<label for="lp/1/socToChargeTo" class="col-3 col-form-label valueLabel"
+									suffix="%"></label>
 							</div>
 							<div class="form-row mt-2 justify-content-center regularTextSize" data-option="1">
 								<div class="col col-sm-6">
 									<span class="progress-label">Fortschritt: </span>
 									<span class="restzeitLp pull-right"></span>
 									<div class="progress active limitation-progress">
-										<div class="progress-bar progress-bar-success progress-bar-striped" role="progressbar"
-											data-actualCharged="0">
+										<div class="progress-bar progress-bar-success progress-bar-striped"
+											role="progressbar" data-actualCharged="0">
 										</div>
 									</div>
 								</div>
-								<input class="btn btn-sm btn-primary regularTextSize ml-2" type="button" id="lp/1/resetEnergyToCharge"
-									value="Reset" data-topicprefix="openWB/config/get/sofort/">
+								<input class="btn btn-sm btn-primary regularTextSize ml-2" type="button"
+									id="lp/1/resetEnergyToCharge" value="Reset"
+									data-topicprefix="openWB/config/get/sofort/">
 							</div>
 						</div>
 
@@ -424,8 +451,8 @@
 								<h4 class="text-center">Lademengenbegrenzung <span class="nameLp"></span></h4>
 							</div>
 							<div class="form-row vaRow form-group mt-1 justify-content-center" data-lp="2">
-								<div class="col btn-group btn-group-toggle" id="lp/2/chargeLimitation" data-toggle="buttons"
-									data-topicprefix="openWB/config/get/sofort/">
+								<div class="col btn-group btn-group-toggle" id="lp/2/chargeLimitation"
+									data-toggle="buttons" data-topicprefix="openWB/config/get/sofort/">
 									<label class="btn btn-sm btn-outline-info btn-toggle regularTextSize">
 										<input type="radio" name="lp/2/chargeLimitation" data-option="0"> keine
 									</label>
@@ -438,33 +465,39 @@
 								</div>
 							</div>
 							<div class="form-row form-group mb-1 vaRow regularTextSize" data-option="1">
-								<label for="lp/2/energyToCharge" class="col-3 col-form-label text-right">Energie:</label>
+								<label for="lp/2/energyToCharge"
+									class="col-3 col-form-label text-right">Energie:</label>
 								<div class="col">
-									<input type="range" class="form-control-range rangeInput" id="lp/2/energyToCharge" min="2" max="100"
-										step="2" value="2" data-topicprefix="openWB/config/get/sofort/">
-								</div>
-								<label for="lp/2/energyToCharge" class="col-3 col-form-label valueLabel" suffix="kWh"></label>
+									<input type="range" class="form-control-range rangeInput" id="lp/2/energyToCharge"
+										min="2" max="100" step="2" value="2"
+										data-topicprefix="openWB/config/get/sofort/">
+								</div>
+								<label for="lp/2/energyToCharge" class="col-3 col-form-label valueLabel"
+									suffix="kWh"></label>
 							</div>
 							<div class="form-row form-group mb-1 vaRow regularTextSize" data-option="2">
 								<label for="lp/2/socToChargeTo" class="col-3 col-form-label text-right">SoC:</label>
 								<div class="col">
-									<input type="range" class="form-control-range rangeInput" id="lp/2/socToChargeTo" min="5" max="100"
-										step="5" value="5" data-topicprefix="openWB/config/get/sofort/">
-								</div>
-								<label for="lp/2/socToChargeTo" class="col-3 col-form-label valueLabel" suffix="%"></label>
+									<input type="range" class="form-control-range rangeInput" id="lp/2/socToChargeTo"
+										min="5" max="100" step="5" value="5"
+										data-topicprefix="openWB/config/get/sofort/">
+								</div>
+								<label for="lp/2/socToChargeTo" class="col-3 col-form-label valueLabel"
+									suffix="%"></label>
 							</div>
 							<div class="form-row mt-2 justify-content-center regularTextSize" data-option="1">
 								<div class="col col-sm-6">
 									<span class="progress-label">Fortschritt: </span>
 									<span class="restzeitLp pull-right"></span>
 									<div class="progress active limitation-progress">
-										<div class="progress-bar progress-bar-success progress-bar-striped" role="progressbar"
-											data-actualCharged="0">
+										<div class="progress-bar progress-bar-success progress-bar-striped"
+											role="progressbar" data-actualCharged="0">
 										</div>
 									</div>
 								</div>
-								<input class="btn btn-sm btn-primary regularTextSize ml-2" type="button" id="lp/2/resetEnergyToCharge"
-									value="Reset" data-topicprefix="openWB/config/get/sofort/">
+								<input class="btn btn-sm btn-primary regularTextSize ml-2" type="button"
+									id="lp/2/resetEnergyToCharge" value="Reset"
+									data-topicprefix="openWB/config/get/sofort/">
 							</div>
 						</div>
 
@@ -474,8 +507,8 @@
 								<h4 class="text-center">Lademengenbegrenzung <span class="nameLp"></span></h4>
 							</div>
 							<div class="form-row vaRow form-group mt-1 justify-content-center" data-lp="3">
-								<div class="col btn-group btn-group-toggle" id="lp/3/chargeLimitation" data-toggle="buttons"
-									data-topicprefix="openWB/config/get/sofort/">
+								<div class="col btn-group btn-group-toggle" id="lp/3/chargeLimitation"
+									data-toggle="buttons" data-topicprefix="openWB/config/get/sofort/">
 									<label class="btn btn-sm btn-outline-info btn-toggle regularTextSize">
 										<input type="radio" name="lp/3/chargeLimitation" data-option="0"> keine
 									</label>
@@ -485,25 +518,29 @@
 								</div>
 							</div>
 							<div class="form-row form-group mb-1 vaRow regularTextSize" data-option="1">
-								<label for="lp/3/energyToCharge" class="col-3 col-form-label text-right">Energie:</label>
+								<label for="lp/3/energyToCharge"
+									class="col-3 col-form-label text-right">Energie:</label>
 								<div class="col">
-									<input type="range" class="form-control-range rangeInput" id="lp/3/energyToCharge" min="2" max="100"
-										step="2" value="2" data-topicprefix="openWB/config/get/sofort/">
-								</div>
-								<label for="lp/3/energyToCharge" class="col-3 col-form-label valueLabel" suffix="kWh"></label>
+									<input type="range" class="form-control-range rangeInput" id="lp/3/energyToCharge"
+										min="2" max="100" step="2" value="2"
+										data-topicprefix="openWB/config/get/sofort/">
+								</div>
+								<label for="lp/3/energyToCharge" class="col-3 col-form-label valueLabel"
+									suffix="kWh"></label>
 							</div>
 							<div class="form-row mt-2 justify-content-center regularTextSize" data-option="1">
 								<div class="col col-sm-6">
 									<span class="progress-label">Fortschritt: </span>
 									<span class="restzeitLp pull-right"></span>
 									<div class="progress active limitation-progress">
-										<div class="progress-bar progress-bar-success progress-bar-striped" role="progressbar"
-											data-actualCharged="0">
+										<div class="progress-bar progress-bar-success progress-bar-striped"
+											role="progressbar" data-actualCharged="0">
 										</div>
 									</div>
 								</div>
-								<input class="btn btn-sm btn-primary regularTextSize ml-2" type="button" id="lp/3/resetEnergyToCharge"
-									value="Reset" data-topicprefix="openWB/config/get/sofort/">
+								<input class="btn btn-sm btn-primary regularTextSize ml-2" type="button"
+									id="lp/3/resetEnergyToCharge" value="Reset"
+									data-topicprefix="openWB/config/get/sofort/">
 							</div>
 						</div>
 
@@ -513,8 +550,8 @@
 								<h4 class="text-center">Lademengenbegrenzung <span class="nameLp"></span></h4>
 							</div>
 							<div class="form-row vaRow form-group mt-1 justify-content-center" data-lp="4">
-								<div class="col btn-group btn-group-toggle" id="lp/4/chargeLimitation" data-toggle="buttons"
-									data-topicprefix="openWB/config/get/sofort/">
+								<div class="col btn-group btn-group-toggle" id="lp/4/chargeLimitation"
+									data-toggle="buttons" data-topicprefix="openWB/config/get/sofort/">
 									<label class="btn btn-sm btn-outline-info btn-toggle regularTextSize">
 										<input type="radio" name="lp/4/chargeLimitation" data-option="0"> keine
 									</label>
@@ -524,25 +561,29 @@
 								</div>
 							</div>
 							<div class="form-row form-group mb-1 vaRow regularTextSize" data-option="1">
-								<label for="lp/4/energyToCharge" class="col-3 col-form-label text-right">Energie:</label>
+								<label for="lp/4/energyToCharge"
+									class="col-3 col-form-label text-right">Energie:</label>
 								<div class="col">
-									<input type="range" class="form-control-range rangeInput" id="lp/4/energyToCharge" min="2" max="100"
-										step="2" value="2" data-topicprefix="openWB/config/get/sofort/">
-								</div>
-								<label for="lp/4/energyToCharge" class="col-3 col-form-label valueLabel" suffix="kWh"></label>
+									<input type="range" class="form-control-range rangeInput" id="lp/4/energyToCharge"
+										min="2" max="100" step="2" value="2"
+										data-topicprefix="openWB/config/get/sofort/">
+								</div>
+								<label for="lp/4/energyToCharge" class="col-3 col-form-label valueLabel"
+									suffix="kWh"></label>
 							</div>
 							<div class="form-row mt-2 justify-content-center regularTextSize" data-option="1">
 								<div class="col col-sm-6">
 									<span class="progress-label">Fortschritt: </span>
 									<span class="restzeitLp pull-right"></span>
 									<div class="progress active limitation-progress">
-										<div class="progress-bar progress-bar-success progress-bar-striped" role="progressbar"
-											data-actualCharged="0">
+										<div class="progress-bar progress-bar-success progress-bar-striped"
+											role="progressbar" data-actualCharged="0">
 										</div>
 									</div>
 								</div>
-								<input class="btn btn-sm btn-primary regularTextSize ml-2" type="button" id="lp/4/resetEnergyToCharge"
-									value="Reset" data-topicprefix="openWB/config/get/sofort/">
+								<input class="btn btn-sm btn-primary regularTextSize ml-2" type="button"
+									id="lp/4/resetEnergyToCharge" value="Reset"
+									data-topicprefix="openWB/config/get/sofort/">
 							</div>
 						</div>
 
@@ -552,8 +593,8 @@
 								<h4 class="text-center">Lademengenbegrenzung <span class="nameLp"></span></h4>
 							</div>
 							<div class="form-row vaRow form-group mt-1 justify-content-center" data-lp="5">
-								<div class="col btn-group btn-group-toggle" id="lp/5/chargeLimitation" data-toggle="buttons"
-									data-topicprefix="openWB/config/get/sofort/">
+								<div class="col btn-group btn-group-toggle" id="lp/5/chargeLimitation"
+									data-toggle="buttons" data-topicprefix="openWB/config/get/sofort/">
 									<label class="btn btn-sm btn-outline-info btn-toggle regularTextSize">
 										<input type="radio" name="lp/5/chargeLimitation" data-option="0"> keine
 									</label>
@@ -563,25 +604,29 @@
 								</div>
 							</div>
 							<div class="form-row form-group mb-1 vaRow regularTextSize" data-option="1">
-								<label for="lp/5/energyToCharge" class="col-3 col-form-label text-right">Energie:</label>
+								<label for="lp/5/energyToCharge"
+									class="col-3 col-form-label text-right">Energie:</label>
 								<div class="col">
-									<input type="range" class="form-control-range rangeInput" id="lp/5/energyToCharge" min="2" max="100"
-										step="2" value="2" data-topicprefix="openWB/config/get/sofort/">
-								</div>
-								<label for="lp/5/energyToCharge" class="col-3 col-form-label valueLabel" suffix="kWh"></label>
+									<input type="range" class="form-control-range rangeInput" id="lp/5/energyToCharge"
+										min="2" max="100" step="2" value="2"
+										data-topicprefix="openWB/config/get/sofort/">
+								</div>
+								<label for="lp/5/energyToCharge" class="col-3 col-form-label valueLabel"
+									suffix="kWh"></label>
 							</div>
 							<div class="form-row mt-2 justify-content-center regularTextSize" data-option="1">
 								<div class="col col-sm-6">
 									<span class="progress-label">Fortschritt: </span>
 									<span class="restzeitLp pull-right"></span>
 									<div class="progress active limitation-progress">
-										<div class="progress-bar progress-bar-success progress-bar-striped" role="progressbar"
-											data-actualCharged="0">
+										<div class="progress-bar progress-bar-success progress-bar-striped"
+											role="progressbar" data-actualCharged="0">
 										</div>
 									</div>
 								</div>
-								<input class="btn btn-sm btn-primary regularTextSize ml-2" type="button" id="lp/5/resetEnergyToCharge"
-									value="Reset" data-topicprefix="openWB/config/get/sofort/">
+								<input class="btn btn-sm btn-primary regularTextSize ml-2" type="button"
+									id="lp/5/resetEnergyToCharge" value="Reset"
+									data-topicprefix="openWB/config/get/sofort/">
 							</div>
 						</div>
 
@@ -591,8 +636,8 @@
 								<h4 class="text-center">Lademengenbegrenzung <span class="nameLp"></span></h4>
 							</div>
 							<div class="form-row vaRow form-group mt-1 justify-content-center" data-lp="6">
-								<div class="col btn-group btn-group-toggle" id="lp/6/chargeLimitation" data-toggle="buttons"
-									data-topicprefix="openWB/config/get/sofort/">
+								<div class="col btn-group btn-group-toggle" id="lp/6/chargeLimitation"
+									data-toggle="buttons" data-topicprefix="openWB/config/get/sofort/">
 									<label class="btn btn-sm btn-outline-info btn-toggle regularTextSize">
 										<input type="radio" name="lp/6/chargeLimitation" data-option="0"> keine
 									</label>
@@ -602,25 +647,29 @@
 								</div>
 							</div>
 							<div class="form-row form-group mb-1 vaRow regularTextSize" data-option="1">
-								<label for="lp/6/energyToCharge" class="col-3 col-form-label text-right">Energie:</label>
+								<label for="lp/6/energyToCharge"
+									class="col-3 col-form-label text-right">Energie:</label>
 								<div class="col">
-									<input type="range" class="form-control-range rangeInput" id="lp/6/energyToCharge" min="2" max="100"
-										step="2" value="2" data-topicprefix="openWB/config/get/sofort/">
-								</div>
-								<label for="lp/6/energyToCharge" class="col-3 col-form-label valueLabel" suffix="kWh"></label>
+									<input type="range" class="form-control-range rangeInput" id="lp/6/energyToCharge"
+										min="2" max="100" step="2" value="2"
+										data-topicprefix="openWB/config/get/sofort/">
+								</div>
+								<label for="lp/6/energyToCharge" class="col-3 col-form-label valueLabel"
+									suffix="kWh"></label>
 							</div>
 							<div class="form-row mt-2 justify-content-center regularTextSize" data-option="1">
 								<div class="col col-sm-6">
 									<span class="progress-label">Fortschritt: </span>
 									<span class="restzeitLp pull-right"></span>
 									<div class="progress active limitation-progress">
-										<div class="progress-bar progress-bar-success progress-bar-striped" role="progressbar"
-											data-actualCharged="0">
+										<div class="progress-bar progress-bar-success progress-bar-striped"
+											role="progressbar" data-actualCharged="0">
 										</div>
 									</div>
 								</div>
-								<input class="btn btn-sm btn-primary regularTextSize ml-2" type="button" id="lp/6/resetEnergyToCharge"
-									value="Reset" data-topicprefix="openWB/config/get/sofort/">
+								<input class="btn btn-sm btn-primary regularTextSize ml-2" type="button"
+									id="lp/6/resetEnergyToCharge" value="Reset"
+									data-topicprefix="openWB/config/get/sofort/">
 							</div>
 						</div>
 
@@ -630,8 +679,8 @@
 								<h4 class="text-center">Lademengenbegrenzung <span class="nameLp"></span></h4>
 							</div>
 							<div class="form-row vaRow form-group mt-1 justify-content-center" data-lp="7">
-								<div class="col btn-group btn-group-toggle" id="lp/7/chargeLimitation" data-toggle="buttons"
-									data-topicprefix="openWB/config/get/sofort/">
+								<div class="col btn-group btn-group-toggle" id="lp/7/chargeLimitation"
+									data-toggle="buttons" data-topicprefix="openWB/config/get/sofort/">
 									<label class="btn btn-sm btn-outline-info btn-toggle regularTextSize">
 										<input type="radio" name="lp/7/chargeLimitation" data-option="0"> keine
 									</label>
@@ -641,25 +690,29 @@
 								</div>
 							</div>
 							<div class="form-row form-group mb-1 vaRow regularTextSize" data-option="1">
-								<label for="lp/7/energyToCharge" class="col-3 col-form-label text-right">Energie:</label>
+								<label for="lp/7/energyToCharge"
+									class="col-3 col-form-label text-right">Energie:</label>
 								<div class="col">
-									<input type="range" class="form-control-range rangeInput" id="lp/7/energyToCharge" min="2" max="100"
-										step="2" value="2" data-topicprefix="openWB/config/get/sofort/">
-								</div>
-								<label for="lp/7/energyToCharge" class="col-3 col-form-label valueLabel" suffix="kWh"></label>
+									<input type="range" class="form-control-range rangeInput" id="lp/7/energyToCharge"
+										min="2" max="100" step="2" value="2"
+										data-topicprefix="openWB/config/get/sofort/">
+								</div>
+								<label for="lp/7/energyToCharge" class="col-3 col-form-label valueLabel"
+									suffix="kWh"></label>
 							</div>
 							<div class="form-row mt-2 justify-content-center regularTextSize" data-option="1">
 								<div class="col col-sm-6">
 									<span class="progress-label">Fortschritt: </span>
 									<span class="restzeitLp pull-right"></span>
 									<div class="progress active limitation-progress">
-										<div class="progress-bar progress-bar-success progress-bar-striped" role="progressbar"
-											data-actualCharged="0">
+										<div class="progress-bar progress-bar-success progress-bar-striped"
+											role="progressbar" data-actualCharged="0">
 										</div>
 									</div>
 								</div>
-								<input class="btn btn-sm btn-primary regularTextSize ml-2" type="button" id="lp/7/resetEnergyToCharge"
-									value="Reset" data-topicprefix="openWB/config/get/sofort/">
+								<input class="btn btn-sm btn-primary regularTextSize ml-2" type="button"
+									id="lp/7/resetEnergyToCharge" value="Reset"
+									data-topicprefix="openWB/config/get/sofort/">
 							</div>
 						</div>
 
@@ -669,8 +722,8 @@
 								<h4 class="text-center">Lademengenbegrenzung <span class="nameLp"></span></h4>
 							</div>
 							<div class="form-row vaRow form-group mt-1 justify-content-center" data-lp="8">
-								<div class="col btn-group btn-group-toggle" id="lp/8/chargeLimitation" data-toggle="buttons"
-									data-topicprefix="openWB/config/get/sofort/">
+								<div class="col btn-group btn-group-toggle" id="lp/8/chargeLimitation"
+									data-toggle="buttons" data-topicprefix="openWB/config/get/sofort/">
 									<label class="btn btn-sm btn-outline-info btn-toggle regularTextSize">
 										<input type="radio" name="lp/8/chargeLimitation" data-option="0"> keine
 									</label>
@@ -680,25 +733,29 @@
 								</div>
 							</div>
 							<div class="form-row form-group mb-1 vaRow regularTextSize" data-option="1">
-								<label for="lp/8/energyToCharge" class="col-3 col-form-label text-right">Energie:</label>
+								<label for="lp/8/energyToCharge"
+									class="col-3 col-form-label text-right">Energie:</label>
 								<div class="col">
-									<input type="range" class="form-control-range rangeInput" id="lp/8/energyToCharge" min="2" max="100"
-										step="2" value="2" data-topicprefix="openWB/config/get/sofort/">
-								</div>
-								<label for="lp/8/energyToCharge" class="col-3 col-form-label valueLabel" suffix="kWh"></label>
+									<input type="range" class="form-control-range rangeInput" id="lp/8/energyToCharge"
+										min="2" max="100" step="2" value="2"
+										data-topicprefix="openWB/config/get/sofort/">
+								</div>
+								<label for="lp/8/energyToCharge" class="col-3 col-form-label valueLabel"
+									suffix="kWh"></label>
 							</div>
 							<div class="form-row mt-2 justify-content-center regularTextSize" data-option="1">
 								<div class="col col-sm-6">
 									<span class="progress-label">Fortschritt: </span>
 									<span class="restzeitLp pull-right"></span>
 									<div class="progress active limitation-progress">
-										<div class="progress-bar progress-bar-success progress-bar-striped" role="progressbar"
-											data-actualCharged="0">
+										<div class="progress-bar progress-bar-success progress-bar-striped"
+											role="progressbar" data-actualCharged="0">
 										</div>
 									</div>
 								</div>
-								<input class="btn btn-sm btn-primary regularTextSize ml-2" type="button" id="lp/8/resetEnergyToCharge"
-									value="Reset" data-topicprefix="openWB/config/get/sofort/">
+								<input class="btn btn-sm btn-primary regularTextSize ml-2" type="button"
+									id="lp/8/resetEnergyToCharge" value="Reset"
+									data-topicprefix="openWB/config/get/sofort/">
 							</div>
 						</div>
 
@@ -723,11 +780,8 @@
 					<div id="smartHomeTable"></div>
 				</div>
 			</div>
-<<<<<<< HEAD
-=======
-
-
->>>>>>> 30043219
+
+
 		</div>
 	</div>
 	<!-- ENDE COLOR THEME -->
@@ -750,32 +804,37 @@
 					<div class="modal-body">
 						<div class="row justify-content-center">
 							<div class="col-sm-5 py-1">
-								<button id="chargeModeSofortBtn" type="button" class="chargeModeBtn btn btn-lg btn-block btn-secondary"
-									data-dismiss="modal" chargeMode="0">Sofort</button>
+								<button id="chargeModeSofortBtn" type="button"
+									class="chargeModeBtn btn btn-lg btn-block btn-secondary" data-dismiss="modal"
+									chargeMode="0">Sofort</button>
 							</div>
 						</div>
 						<div class="row justify-content-center">
 							<div class="col-sm-5 order-first order-sm-last py-1">
-								<button id="chargeModePVBtn" type="button" class="chargeModeBtn btn btn-lg btn-block btn-secondary"
-									data-dismiss="modal" chargeMode="2">PV</button>
+								<button id="chargeModePVBtn" type="button"
+									class="chargeModeBtn btn btn-lg btn-block btn-secondary" data-dismiss="modal"
+									chargeMode="2">PV</button>
 							</div>
 						</div>
 						<div class="row justify-content-center">
 							<div class="col-sm-5 py-1">
-								<button id="chargeModeMinPVBtn" type="button" class="chargeModeBtn btn btn-lg btn-block btn-secondary"
-									data-dismiss="modal" chargeMode="1">Min + PV</button>
+								<button id="chargeModeMinPVBtn" type="button"
+									class="chargeModeBtn btn btn-lg btn-block btn-secondary" data-dismiss="modal"
+									chargeMode="1">Min + PV</button>
 							</div>
 						</div>
 						<div class="row justify-content-center">
 							<div class="col-sm-5 py-1">
-								<button id="chargeModeStdbyBtn" type="button" class="chargeModeBtn btn btn-lg btn-block btn-secondary"
-									data-dismiss="modal" chargeMode="4">Standby</button>
+								<button id="chargeModeStdbyBtn" type="button"
+									class="chargeModeBtn btn btn-lg btn-block btn-secondary" data-dismiss="modal"
+									chargeMode="4">Standby</button>
 							</div>
 						</div>
 						<div class="row justify-content-center">
 							<div class="col-sm-5 py-1">
-								<button id="chargeModeStopBtn" type="button" class="chargeModeBtn btn btn-lg btn-block btn-secondary"
-									data-dismiss="modal" chargeMode="3">Stop</button>
+								<button id="chargeModeStopBtn" type="button"
+									class="chargeModeBtn btn btn-lg btn-block btn-secondary" data-dismiss="modal"
+									chargeMode="3">Stop</button>
 							</div>
 						</div>
 						<span id='priorityModeBtns'>
@@ -787,8 +846,9 @@
 							</div>
 							<div class="row justify-content-center">
 								<div class="col-sm-5 py-1">
-									<button id="evPriorityBtn" type="button" class="priorityModeBtn btn btn-lg btn-block btn-secondary"
-										data-dismiss="modal" priority="1">
+									<button id="evPriorityBtn" type="button"
+										class="priorityModeBtn btn btn-lg btn-block btn-secondary" data-dismiss="modal"
+										priority="1">
 										EV <span class="fas fa-car">&nbsp;</span>
 									</button>
 								</div>
@@ -796,7 +856,8 @@
 							<div class="row justify-content-center">
 								<div class="col-sm-5 py-1">
 									<button id="batteryPriorityBtn" type="button"
-										class="priorityModeBtn btn btn-lg btn-block btn-secondary" data-dismiss="modal" priority="0">
+										class="priorityModeBtn btn btn-lg btn-block btn-secondary" data-dismiss="modal"
+										priority="0">
 										Speicher <span class="fas fa-car-battery">&nbsp;</span>
 									</button>
 								</div>
@@ -812,8 +873,8 @@
 							</div>
 							<div class="row justify-content-center">
 								<div class="col-sm-5 py-1">
-									<button id="70PvBtn" type="button" class=" 70PvBtn btn btn-lg btn-block btn-secondary"
-										data-dismiss="modal">
+									<button id="70PvBtn" type="button"
+										class=" 70PvBtn btn btn-lg btn-block btn-secondary" data-dismiss="modal">
 										70 % beachten
 									</button>
 								</div>
@@ -1067,7 +1128,7 @@
 				var element = $('#' + $.escapeSelector(elementId));
 				var label = $('label[for="' + elementId + '"].valueLabel');
 				label.addClass('text-danger');
-				
+
 				delayUserInput(elementId, function (id) {
 					// gets executed on callback, 2000ms after last input-change
 					// changes label color back to normal and sends input-value by mqtt
