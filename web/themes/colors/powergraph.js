class PowerGraph {
  svg;

  constructor() {
    this.graphData = [];
    this.initCounter = 0;
    this.staging = [];
    this.rawData = [];
    this.graphdata = []
    this.initialGraphData = [];
    this.initialized = false;
    this.colors = [];
    this.gridColors = {};
    this.bgcolor = "";
    this.axiscolor = "";
    this.chargeColor = "";
    this.lp1color = "";
    this.lp2color = "";
    this.batteryColor = "";
    this.graphRefreshCounter = 0;
    this.width = 500;
    this.height = 500;
    this.margin = { top: 10, right: 20, bottom: 20, left: 25 };
    this.graphDate = new Date();
<<<<<<< HEAD
    this.liveGraphMinutes = 0;
    this.usageStackOrder = 2;
=======
>>>>>>> 7d1efe66
  }

  init() {
    var style = getComputedStyle(document.body);
<<<<<<< HEAD
    this.colors.housePower = 'var(--color-house)';
    this.colors.batIn = 'var(--color-battery)';
    this.colors.inverter = 'var(--color-pv)';
=======
    this.colors[18] = 'var(--color-house)';
    this.colors[19] = 'var(--color-battery)';
    this.colors[20] = 'var(--color-pv)';
>>>>>>> 7d1efe66
    this.gridColors[0] = 'var(--color-battery)';
    this.gridColors[1] = 'var(--color-pv)';
    this.gridColors[2] = 'var(--color-export)';
    this.gridColors[3] = 'var(--color-evu)';
    this.bgcolor = 'var(--color-bg)';
    this.chargeColor = 'var(--color-charging)';
    this.axiscolor = 'var(--color-axis)';
    this.lp1color = 'var(--color-lp1)';
    this.lp2color = 'var(--color-lp2)';
    this.batteryColor = 'var(--color-battery)';
    var i;
    for (i = 0; i < 8; i++) {
      this.colors["lp" + i] = wbdata.chargePoint[i].color;
    }
    for (i = 0; i < 8; i++) {
      this.colors["sh" + i] = wbdata.shDevice[i].color;
    }
<<<<<<< HEAD
    this.colors.co0 = 'var(--color-co1)';
    this.colors.co1 = 'var(--color-co2)';

=======
    this.colors[16] = 'var(--color-co1)';
    this.colors[17] = 'var(--color-co2)';
>>>>>>> 7d1efe66
    var figure = d3.select("figure#powergraph");
    this.svg = figure.append("svg")
      .attr("viewBox", `0 0 500 500`);

    d3.select("button#graphLeftButton")
      .on("click", shiftLeft)
    d3.select("button#graphRightButton")
      .on("click", shiftRight)
<<<<<<< HEAD
    d3.select("button#graphChangeButton")
      .on("click", changeStack)
=======
>>>>>>> 7d1efe66
  }

  activateLive() {
    try {
      this.resetLiveGraph();
      subscribeMqttGraphSegments();
      subscribeGraphUpdates();
    } catch (err) {
      // on initial invocation this method is not existing
    }
<<<<<<< HEAD
    this.updateHeading();
=======
    d3.select("h3#graphheading").text("Leistung / Ladestand")
>>>>>>> 7d1efe66
  }

  deactivateLive() {
    try {
      unsubscribeMqttGraphSegments();
      unsubscribeGraphUpdates();
    } catch (err) {
      // on intial run this method is not existing
    }
  }
<<<<<<< HEAD

=======
>>>>>>> 7d1efe66
  activateDay() {
    if (!wbdata.showLiveGraph) {
      this.resetDayGraph();
      try {
        subscribeDayGraph(this.graphDate);
      } catch (err) {
        //on initial run of activate, subscribeDayGraph is not yet initialized. 
        // the error can be ignored
<<<<<<< HEAD
      }
      this.updateHeading();
    }
  }

  updateHeading() {
    var heading = "Leistung / Ladestand ";

    if (wbdata.showLiveGraph) {
      heading = heading + this.liveGraphMinutes + " min";
    } else {
      const today = new Date();
      if (today.getDate() == this.graphDate.getDate() && today.getMonth() == this.graphDate.getMonth() && today.getFullYear() == this.graphDate.getFullYear()) {
        heading = heading + "heute";
      } else {
        heading = heading + this.graphDate.getDate() + "." + (this.graphDate.getMonth() + 1) + ".";
      }
    }
    d3.select("h3#graphheading").text(heading);
=======
      }
      var heading = "Leistung / Ladestand ";
      const today = new Date();
      if (today.getDate() == this.graphDate.getDate() && today.getMonth() == this.graphDate.getMonth() && today.getFullYear() == this.graphDate.getFullYear()) {
        heading = heading + "heute";
      } else {
        heading = heading + this.graphDate.getDate() + "." + (this.graphDate.getMonth() + 1) + ".";
      }
      d3.select("h3#graphheading").text(heading);
    }
>>>>>>> 7d1efe66
  }

  deactivateDay() {
  }
  updateLive(topic, payload) {
    if (wbdata.showLiveGraph) { // only udpdate if live graph is active
      if (this.initialized) { // steady state
        if (topic === "openWB/graph/lastlivevalues") {
          const values = this.extractLiveValues(payload.toString());
          this.graphRefreshCounter++;
          this.graphData.push(values);
          this.updateGraph();
          if (this.graphRefreshCounter > 60) {
            this.resetLiveGraph();
            subscribeMqttGraphSegments();
          }
        }
      } else { // init phase
        const t = topic;
        if (t.substring(t.length - 13, t.length) === "alllivevalues") {
          // init message
          const serialNo = t.substring(13, t.length - 13);
          var bulkdata = payload.toString().split("\n");
          if (bulkdata.length <= 1) {
            bulkdata = [];
          }
          if (serialNo != "") {
            if (typeof (this.initialGraphData[+serialNo - 1]) === 'undefined') {
              this.initialGraphData[+serialNo - 1] = bulkdata;
              this.initCounter++;
            }
          }
          if (this.initCounter == 16) {// Initialization complete
            this.initialized = true;
            this.initialGraphData.map(bulkdata => {
              bulkdata.map((line) => {
                const values = this.extractLiveValues(line);
                this.graphData.push(values);
              });
            });
<<<<<<< HEAD
            const startTime = this.graphData[0].date;
            const endTime = this.graphData[this.graphData.length - 1].date;
            this.liveGraphMinutes = Math.round((endTime - startTime) / 60000);
            this.updateHeading();
            this.updateGraph();
            unsubscribeMqttGraphSegments();
          }
=======
            this.updateGraph();
            unsubscribeMqttGraphSegments();
          }
        }
      }
    }
  }

  updateDay(topic, payload) {
    if (payload != 'empty') {
      var segment = payload.toString().split("\n");
      if (segment.length <= 1) {
        segment = [];
      }
      const serialNo = topic.substring(26, topic.length);
      if (serialNo != "") {
        if (typeof (this.staging[+serialNo - 1]) === 'undefined') {
          this.staging[+serialNo - 1] = segment;
          this.initCounter++;
>>>>>>> 7d1efe66
        }
      }
      if (this.initCounter == 12) {// Initialization complete
        unsubscribeDayGraph();
        
        this.initCounter = 0;
        this.staging.map(segment =>
          segment.map(line => this.rawData.push(line))
        )
        this.rawData.map((line, i, a) => {
          if (i > 0) {
            const values = this.extractDayValues(line, a[i - 1]);
            this.graphData.push(values);
          } else {
            // const values = this.extractValues(line, []);                
          }
        });
        this.updateGraph();
        setTimeout(() => this.activateLive(), 300000)
      }
    }
  }

  extractDayValues(payload, oldPayload) {
    const elements = payload.split(",");
    const oldElements = oldPayload.split(",");
    var values = {};
    values.date = new Date(d3.timeParse("%H%M")(elements[0]));
    // evu
    values.gridPull = this.calcValue(1, elements, oldElements);
    values.gridPush = this.calcValue(2, elements, oldElements);
    // pv
    values.solarPower = this.calcValue(3, elements, oldElements);
    values.inverter = 0;
    // charge points
    values.charging = this.calcValue(7, elements, oldElements);
    var i;
    for (i = 0; i < 3; i++) {
      values["lp" + i] = this.calcValue(4 + i, elements, oldElements);
    }
    for (i = 3; i < 8; i++) {
      values["lp" + i] = this.calcValue(12 + i, elements, oldElements);
    }
    values.soc1 = +elements[21];
    values.soc2 = +elements[22];
    // smart home
    for (i = 0; i < 10; i++) {
      values["sh" + i] = this.calcValue(26 + i, elements, oldElements);
    }
    //consumers
    values.co0 = this.calcValue(10, elements, oldElements);
    values.co1 = this.calcValue(12, elements, oldElements);
    //battery
    values.batIn = this.calcValue(8, elements, oldElements);
    values.batOut = this.calcValue(9, elements, oldElements);
    values.batterySoc = +elements[20];
    // calculated values
    values.housePower = values.gridPull + values.solarPower + values.batOut
      - values.gridPush - values.batIn - values.charging - values.co0 - values.co1
      - values.sh0 - values.sh1 - values.sh2 - values.sh3 - values.sh4 - values.sh5 - values.sh6 - values.sh7 - values.sh8 - values.sh9;
    if (values.housePower < 0) { values.housePower = 0; };
    values.selfUsage = values.solarPower - values.gridPush;
    if (values.selfUsage < 0) { values.selfUsage = 0; };
    return values;
  }

  updateDay(topic, payload) {
    if (payload != 'empty') {
      var segment = payload.toString().split("\n");
      if (segment.length <= 1) {
        segment = [];
      }
      const serialNo = topic.substring(26, topic.length);
      if (serialNo != "") {
        if (typeof (this.staging[+serialNo - 1]) === 'undefined') {
          this.staging[+serialNo - 1] = segment;
          this.initCounter++;
        }
      }
      if (this.initCounter == 12) {// Initialization complete
        unsubscribeDayGraph();

        this.initCounter = 0;
        this.staging.map(segment =>
          segment.map(line => this.rawData.push(line))
        )
        this.rawData.map((line, i, a) => {
          if (i > 0) {
            const values = this.extractDayValues(line, a[i - 1]);
            this.graphData.push(values);
          } else {
            // const values = this.extractValues(line, []);                
          }
        });
        this.updateGraph();
        setTimeout(() => this.activateDay(), 300000)
      }
    }
  }

  extractDayValues(payload, oldPayload) {
    const elements = payload.split(",");
    const oldElements = oldPayload.split(",");
    var values = {};
    values.date = new Date(d3.timeParse("%H%M")(elements[0]));
    // evu
    values.gridPull = this.calcValue(1, elements, oldElements);
    values.gridPush = this.calcValue(2, elements, oldElements);
    // pv
    values.solarPower = this.calcValue(3, elements, oldElements);
    values.inverter = 0;
    // charge points
    values.charging = this.calcValue(7, elements, oldElements);
    var i;
    for (i = 0; i < 3; i++) {
      values["lp" + i] = this.calcValue(4 + i, elements, oldElements);
    }
    for (i = 3; i < 8; i++) {
      values["lp" + i] = this.calcValue(12 + i, elements, oldElements);
    }
    values.soc1 = +elements[21];
    values.soc2 = +elements[22];
    // smart home
    for (i = 0; i < 10; i++) {
      values["sh" + i] = this.calcValue(26 + i, elements, oldElements);
    }
    //consumers
    values.co0 = this.calcValue(10, elements, oldElements);
    values.co1 = this.calcValue(12, elements, oldElements);
    //battery
    values.batIn = this.calcValue(8, elements, oldElements);
    values.batOut = this.calcValue(9, elements, oldElements);
    values.batterySoc = +elements[20];
    // calculated values
    values.housePower = values.gridPull + values.solarPower + values.batOut
      - values.gridPush - values.batIn - values.charging - values.co0 - values.co1
      - values.sh0 - values.sh1 - values.sh2 - values.sh3 - values.sh4 - values.sh5 - values.sh6 - values.sh7 - values.sh8 - values.sh9;
    if (values.housePower < 0) { values.housePower = 0; };
    values.selfUsage = values.solarPower - values.gridPush;
    if (values.selfUsage < 0) { values.selfUsage = 0; };
    return values;
  }

  reset() {
    this.resetLiveGraph();
    this.resetDayGraph();
  }
  resetLiveGraph() {
<<<<<<< HEAD
=======
    console.log ("reset live graph");
>>>>>>> 7d1efe66
    // fresh reload of the graph
    this.initialized = false;
    this.initCounter = 0;
    this.initialGraphData = [];
    this.graphData = [];
    this.graphRefreshCounter = 0;
  }
  resetDayGraph() {
    this.initialized = false;
    this.initCounter = 0;
    this.staging = [];
    this.rawData = [];
    this.graphData = [];
  }
  extractLiveValues(payload) {
    const elements = payload.split(",");
    var values = {};
    values.date = new Date(d3.timeParse("%H:%M:%S")(elements[0]));
    // evu
    if (+elements[1] > 0) {
      values.gridPull = +elements[1];
      values.gridPush = 0;
    } else {
      values.gridPull = 0;
      values.gridPush = -elements[1];
    }
    // pv
    if (+elements[3] >= 0) {
      values.solarPower = +elements[3];
      values.inverter = 0;
    } else {
      values.solarPower = 0;
      values.inverter = -elements[3]
    }
    // calculated values
    values.housePower = +elements[11];
    values.selfUsage = values.solarPower - values.gridPush;
    if (values.selfUsage < 0) {
      values.selfUsage = 0;
    }
    // charge points
    var i;
    values.lp0 = +elements[4];
    values.lp1 = +elements[5];
    for (i = 2; i < 9; i++) {
      values["lp" + i] = +elements[11 + i];
    }
    values.soc1 = +elements[9];
    values.soc2 = +elements[10];

    // smart home
    for (i = 0; i < 8; i++) {
      values["sh" + i] = +elements[20 + i];
    }
    //consumers
    values.co0 = +elements[12];
    values.co1 = +elements[13];
    //battery
    if (+elements[7] > 0) {
      values.batIn = +elements[7];
      values.batOut = 0;
    } else if (+elements[7] < 0) {
      values.batIn = 0;
      values.batOut = -elements[7]
    } else {
      values.batIn = 0;
      values.batOut = 0;
    };
    values.batterySoc = +elements[8];

    return values;
  }

  calcValue(i, array, oldArray) {
    var val = (array[i] - oldArray[i]) * 12;
    if (val < 0 || val > 150000) {
      val = 0;
    }
    return val;
  }



  updateGraph() {
    const svg = this.createOrUpdateSvg();
    this.drawChart(svg);
  };

  createOrUpdateSvg() {
    this.svg.selectAll("*").remove();


    this.g = this.svg
      .append("g")
      .attr(
        "transform",
        "translate(" + this.margin.left + "," + this.margin.top + ")"
      );
    return this.g;
  }

  drawChart(svg) {
    const height = this.height - this.margin.top - this.margin.bottom;
    const width = this.width - this.margin.left - this.margin.right;

    this.drawSourceGraph(svg, width, height / 2);
    this.drawUsageGraph(svg, width, height / 2);
    this.drawXAxis(svg, width, height);
    this.drawSoc(svg, width, height / 2);
  }

  drawSourceGraph(svg, width, height) {
    const keys = ["batOut", "selfUsage", "gridPush", "gridPull"];
    const xScale = d3.scaleTime().range([0, width - this.margin.right]);
    const yScale = d3.scaleLinear().range([height - 10, 0]);
    const extent = d3.extent(this.graphData, (d) =>
      Math.max(d.solarPower + d.gridPull, d.selfUsage + d.gridPush));

    xScale.domain(d3.extent(this.graphData, (d) => d.date));
    yScale.domain([0, extent[1]]);

    const stackGen = d3.stack().keys(keys);
    const stackedSeries = stackGen(this.graphData);

    svg.selectAll(".sourceareas")
      .data(stackedSeries)
      .join("path")
      .attr("d", d3.area()
        .x((d, i) => xScale(this.graphData[i].date))
        .y0((d) => yScale(d[0]))
        .y1((d) => yScale(d[1]))
      )
      .attr("fill", (d, i) => this.gridColors[i]);

    const yAxis = svg.append("g")
      .attr("class", "axis")
      .call(d3.axisLeft(yScale)
        .tickSizeInner(-width)
        .ticks(6)
        .tickFormat((d, i) => (d == 0) ? "" : (Math.round(d / 100) / 10)))
      ;
    yAxis.selectAll(".tick")
      .attr("font-size", 12);
    yAxis.selectAll(".tick line").attr("stroke", this.bgcolor);
    yAxis.select(".domain")
      .attr("stroke", this.bgcolor)
      ;
  }

  drawUsageGraph(svg, width, height) {
    const xScale = d3.scaleTime().range([0, width - this.margin.right]);
    const yScale = d3.scaleLinear().range([height + 10, 2 * height + 15]);

    xScale.domain(d3.extent(this.graphData, (d) => d.date));
    const extent = d3.extent(this.graphData, (d) =>
    (d.housePower + d.lp0 + d.lp1 + d.lp2 + d.lp3 + d.lp4
      + d.lp5 + d.lp6 + d.lp7 + d.sh0 + d.sh1 + d.sh2 + d.sh3 + d.sh4
      + d.sh5 + d.sh6 + d.sh7 + d.co0 + d.co1 + d.batIn + d.inverter)
    );
    yScale.domain([0, (extent[1])]);
    const keys = [["lp0", "lp1", "lp2", "lp3", "lp4",
      "lp5", "lp6", "lp7",
      "sh0", "sh1", "sh2", "sh3", "sh4",
      "sh5", "sh6", "sh7", "co0", "co1", "housePower", "batIn", "inverter"],
    ["housePower", "lp0", "lp1", "lp2", "lp3", "lp4",
      "lp5", "lp6", "lp7",
      "sh0", "sh1", "sh2", "sh3", "sh4",
      "sh5", "sh6", "sh7", "co0", "co1", "batIn", "inverter"],
    ["sh0", "sh1", "sh2", "sh3", "sh4",
      "sh5", "sh6", "sh7", "co0", "co1", "housePower", "lp0", "lp1", "lp2", "lp3", "lp4",
      "lp5", "lp6", "lp7",
      "batIn", "inverter"]
    ];

    const stackGen = d3.stack().keys(keys[this.usageStackOrder]);
    const stackedSeries = stackGen(this.graphData);
    svg.selectAll(".targetareas")
      .data(stackedSeries)
      .join("path")
      .attr("d", d3.area()
        .x((d, i) => xScale(this.graphData[i].date))
        .y0((d) => yScale(d[0]))
        .y1((d) => yScale(d[1]))
      )
      .attr("fill", (d, i) => this.colors[keys[this.usageStackOrder][i]]);

    const yAxis = svg.append("g")
      .attr("class", "axis")
      .call(d3.axisLeft(yScale)
        .tickSizeInner(-width)
        .ticks(6)
        .tickFormat((d, i) => (d == 0) ? "" : (Math.round(d / 100) / 10))
      );
    yAxis.selectAll(".tick")
      .attr("font-size", 12);
    yAxis.selectAll(".tick line").attr("stroke", this.bgcolor);
    yAxis.select(".domain")
      .attr("stroke", this.bgcolor)
      ;
  }

  drawXAxis(svg, width, height) {
    const fontsize = 12;
    const xScale = d3.scaleTime().range([0, width - this.margin.right]);
    xScale.domain(d3.extent(this.graphData, (d) => d.date));

    const xAxisGenerator = d3
      .axisBottom(xScale)
      .ticks(4)
      .tickSizeInner(-10)
      .tickFormat(d3.timeFormat("%H:%M"));

    const xAxis = svg.append("g").attr("class", "axis")
      .call(xAxisGenerator);
    xAxis.attr("transform", "translate(0," + (height / 2 - 6) + ")");
    xAxis.selectAll(".tick")
      .attr("color", this.axiscolor)
      .attr("font-size", fontsize)
    xAxis.selectAll(".tick line").attr("stroke", this.bgcolor);
    xAxis.select(".domain")
      .attr("stroke", this.bgcolor)
      ;
    svg.append("text")
      .attr("x", - this.margin.left)
      .attr("y", height / 2 + 5)
      .attr("fill", this.axiscolor)
      .attr("font-size", fontsize)
      .text("kW")
  }

  drawSoc(svg, width, height) {
    const xScale = d3.scaleTime().range([0, width - this.margin.right]);
    const yScale = d3.scaleLinear().range([height - 10, 0]);
    xScale.domain(d3.extent(this.graphData, (d) => d.date));
    yScale.domain([0, 100]);
    // Chargepoint 1
    if (wbdata.chargePoint[0].isSocConfigured) {
      svg.append("path")
        .datum(this.graphData)
        .attr("stroke", this.bgcolor)
        .attr("stroke-width", 1)
        .attr("fill", "none")
        //.style("stroke-dasharray", ("3, 3"))
        .attr("d", d3.line()
          .x((d, i) => xScale(this.graphData[i].date))
          .y(d => yScale(d.soc1))
        );
      svg.append("path")
        .datum(this.graphData)
        .attr("stroke", this.lp1color)
        .attr("stroke-width", 1)
        .attr("fill", "none")
        .style("stroke-dasharray", ("3, 3"))
        .attr("d", d3.line()
          .x((d, i) => xScale(this.graphData[i].date))
          .y(d => yScale(d.soc1))
        );
      svg.append("text")
        .attr("x", width - this.margin.right - 3)
        .attr("y", yScale(this.graphData[this.graphData.length - 1].soc1 + 2))
        .text(wbdata.chargePoint[0].name)
        .attr("fill", this.lp1color)
        .style("font-size", 10)
        .attr("text-anchor", "end");
    }
    // Chargepoint 2
    if (wbdata.chargePoint[1].isSocConfigured) {
      svg.append("path")
        .datum(this.graphData)
        .attr("stroke", this.bgcolor)
        .attr("stroke-width", 1)
        .attr("fill", "none")
        // .style("stroke-dasharray", ("3, 3"))
        .attr("d", d3.line()
          .x((d, i) => xScale(this.graphData[i].date))
          .y(d => yScale(d.soc2))
        );
      svg.append("path")
        .datum(this.graphData)
        .attr("stroke", this.lp2color)
        .attr("stroke-width", 1)
        .attr("fill", "none")
        .style("stroke-dasharray", ("3, 3"))
        .attr("d", d3.line()
          .x((d, i) => xScale(this.graphData[i].date))
          .y(d => yScale(d.soc2))
        );
      svg.append("text")
        .attr("x", 3)
        .attr("y", yScale(this.graphData[this.graphData.length - 1].soc2 + 2))
        .text(wbdata.chargePoint[1].name)
        .attr("fill", this.lp2color)
        .style("font-size", 10)
        .attr("text-anchor", "start");
    }
    // Battery
    if (wbdata.isBatteryConfigured) {
      svg.append("path")
        .datum(this.graphData)
        .attr("stroke", this.bgcolor)
        .attr("stroke-width", 1)
        .attr("fill", "none")
        //.style("stroke-dasharray", ("3, 3"))
        .attr("d", d3.line()
          .x((d, i) => xScale(this.graphData[i].date))
          .y(d => yScale(d.batterySoc))
        );
      svg.append("path")
        .datum(this.graphData)
        .attr("stroke", this.batteryColor)
        .attr("stroke-width", 1)
        .attr("fill", "none")
        .style("stroke-dasharray", ("3, 3"))
        .attr("d", d3.line()
          .x((d, i) => xScale(this.graphData[i].date))
          .y(d => yScale(d.batterySoc))
        );
      svg.append("text")
        .attr("x", (width - this.margin.right) / 2)
        .attr("y", yScale(this.graphData[this.graphData.length - 1].batterySoc + 2))
        .text("Speicher")
        .attr("fill", this.batteryColor)
        .style("background-color", "black")
        .style("font-size", 10)
        .attr("text-anchor", "middle");
    }
    const socAxis = svg.append("g")
      .attr("class", "axis")
      .attr("transform", "translate(" + (width - 20) + ",0)")
      .call(d3.axisRight(yScale)
        .ticks(5)
        .tickFormat((d) => (d + "%")))
<<<<<<< HEAD
      ;
=======
    ;
>>>>>>> 7d1efe66
    socAxis.selectAll(".tick").attr("font-size", 12);
    socAxis.selectAll(".tick line").attr("stroke", this.bgcolor);
    socAxis.select(".domain")
      .attr("stroke", this.bgcolor)
      ;
  }
}

function shiftLeft() {
  if (wbdata.showLiveGraph) {
    wbdata.showLiveGraph = false;
    powerGraph.deactivateLive();
    powerGraph.activateDay();
    wbdata.prefs.showLG = false;
    wbdata.persistGraphPreferences();
    d3.select("button#graphRightButton").classed("disabled", false)
  } else {
    powerGraph.graphDate.setTime(powerGraph.graphDate.getTime() - 86400000);
    powerGraph.activateDay();
  }
}
function shiftRight() {
  today = new Date();
  d = powerGraph.graphDate;
  if (d.getDate() == today.getDate() && d.getMonth() == today.getMonth() && d.getFullYear() == today.getFullYear()) {
    if (!wbdata.showLiveGraph) {
      wbdata.showLiveGraph = true;
      powerGraph.deactivateDay();
      powerGraph.activateLive();
      wbdata.prefs.showLG = true;
      wbdata.persistGraphPreferences();
      d3.select("button#graphLeftButton").classed("disabled", false)
      d3.select("button#graphRightButton").classed("disabled", true)
    }
  } else {
    powerGraph.graphDate.setTime(powerGraph.graphDate.getTime() + 86400000);
    powerGraph.activateDay();
<<<<<<< HEAD
  }
}

// Change the order of values in the stack
function changeStack() {
  powerGraph.usageStackOrder = powerGraph.usageStackOrder+1;
  if (powerGraph.usageStackOrder > 2) {
    powerGraph.usageStackOrder = 0;
=======
>>>>>>> 7d1efe66
  }
  powerGraph.updateGraph();
}

var powerGraph = new PowerGraph();
<|MERGE_RESOLUTION|>--- conflicted
+++ resolved
@@ -22,24 +22,15 @@
     this.height = 500;
     this.margin = { top: 10, right: 20, bottom: 20, left: 25 };
     this.graphDate = new Date();
-<<<<<<< HEAD
     this.liveGraphMinutes = 0;
     this.usageStackOrder = 2;
-=======
->>>>>>> 7d1efe66
   }
 
   init() {
     var style = getComputedStyle(document.body);
-<<<<<<< HEAD
     this.colors.housePower = 'var(--color-house)';
     this.colors.batIn = 'var(--color-battery)';
     this.colors.inverter = 'var(--color-pv)';
-=======
-    this.colors[18] = 'var(--color-house)';
-    this.colors[19] = 'var(--color-battery)';
-    this.colors[20] = 'var(--color-pv)';
->>>>>>> 7d1efe66
     this.gridColors[0] = 'var(--color-battery)';
     this.gridColors[1] = 'var(--color-pv)';
     this.gridColors[2] = 'var(--color-export)';
@@ -57,14 +48,9 @@
     for (i = 0; i < 8; i++) {
       this.colors["sh" + i] = wbdata.shDevice[i].color;
     }
-<<<<<<< HEAD
     this.colors.co0 = 'var(--color-co1)';
     this.colors.co1 = 'var(--color-co2)';
 
-=======
-    this.colors[16] = 'var(--color-co1)';
-    this.colors[17] = 'var(--color-co2)';
->>>>>>> 7d1efe66
     var figure = d3.select("figure#powergraph");
     this.svg = figure.append("svg")
       .attr("viewBox", `0 0 500 500`);
@@ -73,11 +59,8 @@
       .on("click", shiftLeft)
     d3.select("button#graphRightButton")
       .on("click", shiftRight)
-<<<<<<< HEAD
     d3.select("button#graphChangeButton")
       .on("click", changeStack)
-=======
->>>>>>> 7d1efe66
   }
 
   activateLive() {
@@ -88,11 +71,7 @@
     } catch (err) {
       // on initial invocation this method is not existing
     }
-<<<<<<< HEAD
     this.updateHeading();
-=======
-    d3.select("h3#graphheading").text("Leistung / Ladestand")
->>>>>>> 7d1efe66
   }
 
   deactivateLive() {
@@ -103,10 +82,7 @@
       // on intial run this method is not existing
     }
   }
-<<<<<<< HEAD
-
-=======
->>>>>>> 7d1efe66
+
   activateDay() {
     if (!wbdata.showLiveGraph) {
       this.resetDayGraph();
@@ -115,7 +91,6 @@
       } catch (err) {
         //on initial run of activate, subscribeDayGraph is not yet initialized. 
         // the error can be ignored
-<<<<<<< HEAD
       }
       this.updateHeading();
     }
@@ -135,18 +110,6 @@
       }
     }
     d3.select("h3#graphheading").text(heading);
-=======
-      }
-      var heading = "Leistung / Ladestand ";
-      const today = new Date();
-      if (today.getDate() == this.graphDate.getDate() && today.getMonth() == this.graphDate.getMonth() && today.getFullYear() == this.graphDate.getFullYear()) {
-        heading = heading + "heute";
-      } else {
-        heading = heading + this.graphDate.getDate() + "." + (this.graphDate.getMonth() + 1) + ".";
-      }
-      d3.select("h3#graphheading").text(heading);
-    }
->>>>>>> 7d1efe66
   }
 
   deactivateDay() {
@@ -187,7 +150,6 @@
                 this.graphData.push(values);
               });
             });
-<<<<<<< HEAD
             const startTime = this.graphData[0].date;
             const endTime = this.graphData[this.graphData.length - 1].date;
             this.liveGraphMinutes = Math.round((endTime - startTime) / 60000);
@@ -195,27 +157,6 @@
             this.updateGraph();
             unsubscribeMqttGraphSegments();
           }
-=======
-            this.updateGraph();
-            unsubscribeMqttGraphSegments();
-          }
-        }
-      }
-    }
-  }
-
-  updateDay(topic, payload) {
-    if (payload != 'empty') {
-      var segment = payload.toString().split("\n");
-      if (segment.length <= 1) {
-        segment = [];
-      }
-      const serialNo = topic.substring(26, topic.length);
-      if (serialNo != "") {
-        if (typeof (this.staging[+serialNo - 1]) === 'undefined') {
-          this.staging[+serialNo - 1] = segment;
-          this.initCounter++;
->>>>>>> 7d1efe66
         }
       }
       if (this.initCounter == 12) {// Initialization complete
@@ -364,10 +305,6 @@
     this.resetDayGraph();
   }
   resetLiveGraph() {
-<<<<<<< HEAD
-=======
-    console.log ("reset live graph");
->>>>>>> 7d1efe66
     // fresh reload of the graph
     this.initialized = false;
     this.initCounter = 0;
@@ -700,11 +637,7 @@
       .call(d3.axisRight(yScale)
         .ticks(5)
         .tickFormat((d) => (d + "%")))
-<<<<<<< HEAD
       ;
-=======
-    ;
->>>>>>> 7d1efe66
     socAxis.selectAll(".tick").attr("font-size", 12);
     socAxis.selectAll(".tick line").attr("stroke", this.bgcolor);
     socAxis.select(".domain")
@@ -742,7 +675,6 @@
   } else {
     powerGraph.graphDate.setTime(powerGraph.graphDate.getTime() + 86400000);
     powerGraph.activateDay();
-<<<<<<< HEAD
   }
 }
 
@@ -751,8 +683,6 @@
   powerGraph.usageStackOrder = powerGraph.usageStackOrder+1;
   if (powerGraph.usageStackOrder > 2) {
     powerGraph.usageStackOrder = 0;
-=======
->>>>>>> 7d1efe66
   }
   powerGraph.updateGraph();
 }
