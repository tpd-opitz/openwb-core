--- conflicted
+++ resolved
@@ -16,13 +16,8 @@
 	background: white;
 }
 
-<<<<<<< HEAD
-body > .container {
+body>.container {
 	padding: 55px 0px 0;
-=======
-body>.container {
-	padding: 55px 15px 25px;
->>>>>>> f16a210a
 }
 
 @keyframes alertPulsation {
@@ -115,7 +110,7 @@
 
 .gradient {
 	background: -webkit-linear-gradient(black, #f2f2f2, black);
-	background-clip:initial;
+	background-clip: initial;
 	-webkit-background-clip: text;
 	-webkit-text-fill-color: transparent;
 	text-shadow: 0px 0px 10px rgba(0, 0, 0, 0.15);
@@ -144,12 +139,8 @@
 	color: #ffdb00;
 	text-decoration: none;
 }
-<<<<<<< HEAD
+
 .chargepoint-disabled {
-=======
-
-.lpDisabledStyle {
->>>>>>> f16a210a
 	color: #A30000;
 	text-decoration: line-through;
 }
@@ -302,7 +293,7 @@
 		font-size: 1.1rem;
 	}
 
-	body > .container {
+	body>.container {
 		padding: 60px 5% 0;
 	}
 
@@ -412,11 +403,11 @@
 	--cpBgCol: rgba(0, 0, 255, 0.7);
 	--evSocCol: rgba(0, 0, 255, 0.5);
 	--evuCol: rgba(255, 0, 0, 0.7);
-<<<<<<< HEAD
 	--evuBgCol: rgba(255, 10, 13, 0.3);
 	--counterCol: rgba(255, 127, 127, 0.7);
 	--counterBgCol: rgba(255, 127, 127, 0.3);
-	--pvCol: rgba(0, 255, 0, 0.7);;
+	--pvCol: rgba(0, 255, 0, 0.7);
+	;
 	--pvBgCol: rgba(10, 255, 13, 0.3);
 	--batteryCol: rgba(255, 153, 13, 0.7);
 	--batteryBgCol: rgba(200, 255, 13, 0.3);
@@ -430,55 +421,6 @@
 	--loadBgCol: rgba(200, 255, 13, 0.3);
 	--smartHomeDeviceCol: rgba(200, 150, 200, 0.7);
 	--smartHomeDeviceBgCol: blue;
-=======
-	--evubgCol: rgba(255, 10, 13, 0.3);
-	--pvCol: rgba(0, 255, 0, 0.7);
-	--pvbgCol: rgba(10, 255, 13, 0.3);
-	--speicherCol: rgba(255, 153, 13, 0.7);
-	--speicherbgCol: rgba(200, 255, 13, 0.3);
-	--speicherSocCol: rgba(255, 153, 13, 0.7);
-	--speicherSocbgCol: rgba(200, 255, 13, 0.3);
-	--lp1SocCol: rgba(0, 0, 255, 0.5);
-	--lp2SocCol: rgba(50, 50, 55, 0.5);
-	--hausverbrauchCol: rgba(0, 0, 0, 0.7);
-	--hausverbrauchbgCol: rgba(200, 255, 13, 0.3);
-	--verbraucher1Col: rgba(0, 150, 150, 0.7);
-	--verbraucher1bgCol: rgba(200, 255, 13, 0.3);
-	--verbraucher2Col: rgba(150, 150, 0, 0.7);
-	--verbraucher2bgCol: rgba(200, 255, 13, 0.3);
-	--lpgesamtCol: rgba(50, 50, 55, 0.1);
-	--lpgesamtbgCol: rgba(0, 0, 255, 0.1);
-	--lp3Col: rgba(50, 50, 55, 0.7);
-	--lp3bgCol: blue;
-	--lp4Col: rgba(50, 50, 55, 0.7);
-	--lp4bgCol: blue;
-	--lp5Col: rgba(50, 50, 55, 0.7);
-	--lp5bgCol: blue;
-	--lp6Col: rgba(50, 50, 55, 0.7);
-	--lp6bgCol: blue;
-	--lp7Col: rgba(50, 50, 55, 0.7);
-	--lp7bgCol: blue;
-	--lp8Col: rgba(50, 50, 55, 0.7);
-	--lp8bgCol: blue;
-	--d1Col: rgba(200, 150, 200, 0.7);
-	--d1bgCol: blue;
-	--d2Col: rgba(200, 100, 200, 0.7);
-	--d2bgCol: blue;
-	--d3Col: rgba(200, 50, 200, 0.7);
-	--d3bgCol: blue;
-	--d4Col: rgba(200, 0, 200, 0.7);
-	--d4bgCol: blue;
-	--d5Col: rgba(150, 200, 200, 0.7);
-	--d5bgCol: blue;
-	--d6Col: rgba(100, 200, 200, 0.7);
-	--d6bgCol: blue;
-	--d7Col: rgba(50, 200, 200, 0.7);
-	--d7bgCol: blue;
-	--d8Col: rgba(0, 200, 200, 0.7);
-	--d8bgCol: blue;
-	--d9Col: rgba(200, 200, 200, 0.7);
-	--d9bgCol: blue;
->>>>>>> f16a210a
 }
 
 .openwb-device-1 {
@@ -491,8 +433,7 @@
 	background-color: rgb(150 150 0);
 }
 
-<<<<<<< HEAD
-#theGraph > div {
+#theGraph>div {
 	max-height: 350px;
 	height: 45vh;
 }
@@ -505,12 +446,12 @@
 	font-family: 'Font Awesome 5 Free';
 	font-weight: 900;
 	content: "\f146";
-	float: right; 
+	float: right;
 }
 
 .card-header.collapsed .collPlus:after {
 	/* symbol for "collapsed" panels */
-	content: "\f0fe"; 
+	content: "\f0fe";
 }
 
 #infoHeader .card {
@@ -535,20 +476,4 @@
 	-webkit-transition: none;
 	transition: none;
 	display: none;
-=======
-@media screen and (max-width: 575px) {
-	#date {
-		padding-right: 0;
-		padding-left: 5px;
-	}
-
-	#time {
-		padding-right: 5px;
-		padding-left: 0;
-	}
-}
-
-.row.middle {
-	align-items: center;
->>>>>>> f16a210a
 }