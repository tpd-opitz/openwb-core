--- conflicted
+++ resolved
@@ -676,12 +676,8 @@
 			<div class="row">
 				<div class="col-xs-4">
 
-<<<<<<< HEAD
 				<!-- master -->	Ver 1.02				</div>
-=======
-				<!-- master -->	Ver 1.01beta				</div>
-
->>>>>>> 0b537122
+
 				<div class="col-xs-4 text-center">
 					<a href="http://openwb.de">www.openwb.de</a>
 
