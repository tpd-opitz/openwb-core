<header>
	<!-- Fixed navbar -->
	<nav class="navbar navbar-expand-sm bg-dark navbar-dark fixed-top">
		<a class="navbar-brand" href="./index.php">
			<span>openWB</span>
		</a>
		<button class="navbar-toggler" type="button" data-toggle="collapse" data-target="#collapsibleNavbar">
			<span class="navbar-toggler-icon"></span>
		</button>
		<div class="collapse navbar-collapse" id="collapsibleNavbar">
			<ul class="navbar-nav">

				<li class="nav-item dropdown">
					<a class="nav-link dropdown-toggle" href="#" id="navbardropSettings" data-toggle="dropdown">
						Einstellungen
					</a>
					<div class="dropdown-menu">
						<a class="dropdown-item" id="navAllgemein" href="./settings/settings.php">Allgemein</a>
						<a class="dropdown-item" id="navSmartHome" href="./settings/smarthome.php">Smart Home</a>
						<a class="dropdown-item" id="navSmartHome2" href="./settings/smarthomeconfig.php">Smart Home 2.0</a>
						<a class="dropdown-item" id="navOpenwbCloud" href="./settings/cloudconfig.php">openWB Cloud</a>
						<a class="dropdown-item" id="navMqttBruecke" href="./settings/mqtt.php">MQTT-Brücke</a>
						<a class="dropdown-item" id="navAutolock" href="./settings/autoLock.php">Auto-Lock</a>
						<a class="dropdown-item" id="navVerschiedenes" href="./settings/misc.php">Verschiedenes</a>
					</div>
				</li>

				<li class="nav-item dropdown">
					<a class="nav-link dropdown-toggle" href="#" id="navbardropSettings2" data-toggle="dropdown">
						Ladeeinstellungen
					</a>
					<div class="dropdown-menu">
						<a class="dropdown-item" id="navGeneralLadeeinstellungen" href="./settings/generalchargeconfig.html">Übergreifendes</a>
						<a class="dropdown-item" id="navSofortLadeeinstellungen" href="./settings/sofortconfig.php">Sofortladen</a>
						<a class="dropdown-item" id="navPVLadeeinstellungen" href="./settings/pvconfig.html">PV & Min+PV</a>
						<!-- <a class="dropdown-item" id="navNachtladen" href="./settings/nachtladenconfig.html">Nachtladen</a> -->
					</div>
				</li>

				<li class="nav-item dropdown">
					<a class="nav-link dropdown-toggle" href="#" id="navbardropSettings2" data-toggle="dropdown">
						Erscheinungsbild
					</a>
					<div class="dropdown-menu">
						<a class="dropdown-item" id="navSetTheme" href="./settings/setTheme.php">Theme-Auswahl</a>
						<a class="dropdown-item" id="navGraphSettings" href="./settings/graphconfig.html">Graph</a>
					</div>
				</li>

				<li class="nav-item dropdown">
					<a class="nav-link dropdown-toggle" href="#" id="navbardropModulconfig" data-toggle="dropdown">
						Modulkonfiguration
					</a>
					<div class="dropdown-menu">
						<a class="dropdown-item" id="navModulkonfigurationLp" data-toggle="modal" data-target="#modulconfigConfirmationLPModal" style="cursor: pointer;">Ladepunkte</a>
						<a class="dropdown-item" id="navModulkonfigurationEvu" data-toggle="modal" data-target="#modulconfigConfirmationEVUModal" style="cursor: pointer;">EVU</a>
						<a class="dropdown-item" id="navModulkonfigurationPv" data-toggle="modal" data-target="#modulconfigConfirmationPVModal" style="cursor: pointer;">PV</a>
						<a class="dropdown-item" id="navModulkonfigurationBat" data-toggle="modal" data-target="#modulconfigConfirmationBATModal" style="cursor: pointer;">Batteriespeicher</a>
					</div>
				</li>

				<li class="nav-item dropdown">
					<a class="nav-link dropdown-toggle" href="#" id="navbardropSystem" data-toggle="dropdown">
						System
					</a>
					<div class="dropdown-menu">
						<a class="dropdown-item" id="navBackup" data-toggle="modal" data-target="#backupConfirmationModal" style="cursor: pointer;">Backup erstellen</a>
						<a class="dropdown-item" id="navWiederherstellen" data-toggle="modal" data-target="#restoreConfirmationModal" style="cursor: pointer;">Backup wiederherstellen</a>
						<a class="dropdown-item" id="navReboot" data-toggle="modal" data-target="#rebootConfirmationModal" style="cursor: pointer;">Reboot</a>
						<a class="dropdown-item" id="navShutdown" data-toggle="modal" data-target="#shutdownConfirmationModal" style="cursor: pointer;">Shutdown</a>
						<a class="dropdown-item" id="navUpdate" href="./settings/update.php">Update</a>
						<a class="dropdown-item" id="navDebugging" href="./settings/debugging.php">Debugging</a>
						<a class="dropdown-item" id="navFehlerbericht" href="./settings/fehlerbericht.html">Support</a>
						<a class="dropdown-item" id="navPasswortschutz" href="./settings/setPassword.php">Passwortschutz</a>
						<a class="dropdown-item" id="navSystemInfo" href="./settings/systeminfo.php">System-Info</a>
						<a class="dropdown-item" id="navNetworkSettings" href="./settings/network.php">Netzwerk-Einstellungen</a>
					</div>
				</li>
				
				<li class="nav-item">
					<a class="nav-link" href="https://github.com/snaptec/openWB/wiki" target="_blank" >Wiki</a>
				</li>
				<li class="nav-item">
					<a class="nav-link" href="./logout.html" id="navbarLogout">Abmelden</a>
				</li>
			</ul>
		</div>
	</nav>
</header>

<!-- modal backup-confirmation window -->
<div class="modal fade" id="backupConfirmationModal" role="dialog">
	<div class="modal-dialog" role="document">
		<div class="modal-content">
			<!-- modal header -->
			<div class="modal-header bg-info">
				<h4 class="modal-title text-light">Info</h4>
			</div>
			<!-- modal body -->
			<div class="modal-body text-center">
				<p>
					Das Erstellen des Backups kann einige Zeit in Anspruch nehmen.<br>
					Fortfahren?
				</p>
			</div>
			<!-- modal footer -->
			<div class="modal-footer d-flex justify-content-center">
				<button type="button" class="btn btn-success" data-dismiss="modal" onclick="window.location.href='./settings/bckredirect.html'">Backup</button>
				<button type="button" class="btn btn-danger" data-dismiss="modal">Abbruch</button>
			</div>
		</div>
	</div>
</div>

<!-- modal restore-confirmation window -->
<div class="modal fade" id="restoreConfirmationModal" role="dialog">
	<div class="modal-dialog" role="document">
		<div class="modal-content">
			<!-- modal header -->
			<div class="modal-header bg-danger">
				<h4 class="modal-title text-light">Achtung</h4>
			</div>
			<!-- modal body -->
			<div class="modal-body text-center">
				<p>
					Soll wirklich ein gespeichertes Backup wiederhergestellt werden?<br>
					Die Wiederherstellung kann einige Zeit in Anspruch nehmen. Aktuelle Einstellungen als auch die installierte Version werden mit dem Backup überschrieben!<br>
					Eventuell vorhandene externe openWB erhalten kein Backup/Downgrade.
				</p>
				<p>
					<span class="text-danger">Fahrzeuge sind vor der Wiederherstellung abzustecken!</span>
				</p>
			</div>
			<!-- modal footer -->
			<div class="modal-footer d-flex justify-content-center">
				<button type="button" class="btn btn-success" data-dismiss="modal" onclick="window.location.href='./settings/restore.php'">Wiederherstellen</button>
				<button type="button" class="btn btn-danger" data-dismiss="modal">Abbruch</button>
			</div>
		</div>
	</div>
</div>

<!-- modal reboot-confirmation window -->
<div class="modal fade" id="rebootConfirmationModal" role="dialog">
	<div class="modal-dialog" role="document">
		<div class="modal-content">
			<!-- modal header -->
			<div class="modal-header bg-danger">
				<h4 class="modal-title text-light">Achtung</h4>
			</div>
			<!-- modal body -->
			<div class="modal-body text-center">
				<p>
					<b>Soll die openWB wirklich neu gestartet werden?<br></b>
					Wenn ein Problem mit der openWB vorliegt bitte Debug Daten senden.<br>
					Ein Neustart löscht alle Debug Daten und macht es unmöglich, die Problemursache festzustellen.<br>
					<span class="text-danger">Fahrzeuge sind vor dem Neustart abzustecken!</span>
				</p>
			</div>
			<!-- modal footer -->
			<div class="modal-footer d-flex justify-content-center">
				<button type="button" class="btn btn-success" data-dismiss="modal" onclick="window.location.href='./settings/reboot.html'">Reboot</button>
				<button type="button" class="btn btn-danger" data-dismiss="modal">Abbruch</button>
			</div>
		</div>
	</div>
</div>

<!-- modal shutdown-confirmation window -->
<div class="modal fade" id="shutdownConfirmationModal" role="dialog">
	<div class="modal-dialog" role="document">
		<div class="modal-content">
			<!-- modal header -->
			<div class="modal-header bg-danger">
				<h4 class="modal-title text-light">Achtung</h4>
			</div>
			<!-- modal body -->
			<div class="modal-body text-center">
				<p>
					<b>Soll die openWB wirklich heruntergefahren werden?<br></b>
					Wenn ein Problem mit der openWB vorliegt bitte Debug Daten senden.<br>
					Ein Herunterfahren löscht alle Debug Daten und macht es unmöglich, die Problemursache festzustellen.<br>
					Nach dem Herunterfahren kann die openWB nur durch Trennen und anschließendem Wiederverbinden mit dem Stromnetz erneut gestartet werden. (z.B. am Sicherungsautomat)<br>
					<span class="text-danger">Fahrzeuge sind vor dem Herunterfahren abzustecken!</span>
				</p>
			</div>
			<!-- modal footer -->
			<div class="modal-footer d-flex justify-content-center">
				<button type="button" class="btn btn-success" data-dismiss="modal" onclick="window.location.href='./settings/shutdown.html'">Shutdown</button>
				<button type="button" class="btn btn-danger" data-dismiss="modal">Abbruch</button>
			</div>
		</div>
	</div>
</div>

<<<<<<< HEAD
<!-- modal shutdown-confirmation window -->
<div class="modal fade" id="shutdownConfirmationModal" role="dialog">
	<div class="modal-dialog" role="document">
		<div class="modal-content">
			<!-- modal header -->
			<div class="modal-header btn-red">
				<h4 class="modal-title text-light">Achtung</h4>
			</div>
			<!-- modal body -->
			<div class="modal-body text-center">
				<p>
					<b>Soll die openWB wirklich heruntergefahren werden?<br></b>
					Wenn ein Problem mit der openWB vorliegt bitte Debug Daten senden.<br>
					Ein Herunterfahren löscht alle Debug Daten und macht es unmöglich, die Problemursache festzustellen.<br>
					Nach dem Herunterfahren kann die openWB nur durch Trennen und anschließendem Wiederverbinden mit dem Stromnetz erneut gestartet werden. (z.B. am Sicherungsautomat)<br>
					<span class="text-danger">Fahrzeuge sind vor dem Herunterfahren abzustecken!</span>
				</p>
			</div>
			<!-- modal footer -->
			<div class="modal-footer d-flex justify-content-center">
				<button type="button" class="btn btn-green" data-dismiss="modal" onclick="window.location.href='./tools/shutdown.html'">Shutdown</button>
				<button type="button" class="btn btn-red" data-dismiss="modal">Abbruch</button>
			</div>
		</div>
	</div>
</div>

<!-- modal modulkonfig-lp-confirmation window -->
=======
<!-- modal modulconfig-lp-confirmation window -->
>>>>>>> 30539767
<div class="modal fade" id="modulconfigConfirmationLPModal" role="dialog">
	<div class="modal-dialog" role="document">
		<div class="modal-content">
			<!-- modal header -->
			<div class="modal-header bg-danger">
				<h4 class="modal-title text-light">Achtung</h4>
			</div>
			<!-- modal body -->
			<div class="modal-body text-center">
				<p>
					Nach erfolgter Einrichtung der openWB ist in der Modulkonfiguration grundsätzlich <b>keine weitere Einstellung notwendig</b>.<br>
				</p>
			</div>
			<!-- modal footer -->
			<div class="modal-footer d-flex justify-content-center">
				<button type="button" class="btn btn-success" data-dismiss="modal" onclick="window.location.href='./settings/modulconfiglp.php'">Weiter</button>
				<button type="button" class="btn btn-danger" data-dismiss="modal">Abbruch</button>
			</div>
		</div>
	</div>
</div>

<!-- modal modulconfig-evu-confirmation window -->
<div class="modal fade" id="modulconfigConfirmationEVUModal" role="dialog">
	<div class="modal-dialog" role="document">
		<div class="modal-content">
			<!-- modal header -->
			<div class="modal-header bg-danger">
				<h4 class="modal-title text-light">Achtung</h4>
			</div>
			<!-- modal body -->
			<div class="modal-body text-center">
				<p>
					Nach erfolgter Einrichtung der openWB ist in der Modulkonfiguration grundsätzlich keine weitere Einstellung notwendig.<br>
					Fortfahren?
				</p>
			</div>
			<!-- modal footer -->
			<div class="modal-footer d-flex justify-content-center">
				<button type="button" class="btn btn-success" data-dismiss="modal" onclick="window.location.href='./settings/modulconfigevu.php'">Weiter</button>
				<button type="button" class="btn btn-danger" data-dismiss="modal">Abbruch</button>
			</div>
		</div>
	</div>
</div>

<!-- modal modulconfig-pv-confirmation window -->
<div class="modal fade" id="modulconfigConfirmationPVModal" role="dialog">
	<div class="modal-dialog" role="document">
		<div class="modal-content">
			<!-- modal header -->
			<div class="modal-header bg-danger">
				<h4 class="modal-title text-light">Achtung</h4>
			</div>
			<!-- modal body -->
			<div class="modal-body text-center">
				<p>
					Nach erfolgter Einrichtung der openWB ist in der Modulkonfiguration grundsätzlich keine weitere Einstellung notwendig.<br>
					Fortfahren?
				</p>
			</div>
			<!-- modal footer -->
			<div class="modal-footer d-flex justify-content-center">
				<button type="button" class="btn btn-success" data-dismiss="modal" onclick="window.location.href='./settings/modulconfigpv.php'">Weiter</button>
				<button type="button" class="btn btn-danger" data-dismiss="modal">Abbruch</button>
			</div>
		</div>
	</div>
</div>

<!-- modal modulconfig-bat-confirmation window -->
<div class="modal fade" id="modulconfigConfirmationBATModal" role="dialog">
	<div class="modal-dialog" role="document">
		<div class="modal-content">
			<!-- modal header -->
			<div class="modal-header bg-danger">
				<h4 class="modal-title text-light">Achtung</h4>
			</div>
			<!-- modal body -->
			<div class="modal-body text-center">
				<p>
					Nach erfolgter Einrichtung der openWB ist in der Modulkonfiguration grundsätzlich keine weitere Einstellung notwendig.<br>
					Fortfahren?
				</p>
			</div>
			<!-- modal footer -->
			<div class="modal-footer d-flex justify-content-center">
				<button type="button" class="btn btn-success" data-dismiss="modal" onclick="window.location.href='./settings/modulconfigbat.php'">Weiter</button>
				<button type="button" class="btn btn-danger" data-dismiss="modal">Abbruch</button>
			</div>
		</div>
	</div>
</div><|MERGE_RESOLUTION|>--- conflicted
+++ resolved
@@ -193,7 +193,6 @@
 	</div>
 </div>
 
-<<<<<<< HEAD
 <!-- modal shutdown-confirmation window -->
 <div class="modal fade" id="shutdownConfirmationModal" role="dialog">
 	<div class="modal-dialog" role="document">
@@ -222,9 +221,6 @@
 </div>
 
 <!-- modal modulkonfig-lp-confirmation window -->
-=======
-<!-- modal modulconfig-lp-confirmation window -->
->>>>>>> 30539767
 <div class="modal fade" id="modulconfigConfirmationLPModal" role="dialog">
 	<div class="modal-dialog" role="document">
 		<div class="modal-content">
