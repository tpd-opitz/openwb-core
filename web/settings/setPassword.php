<!DOCTYPE html>
<html lang="de">

	<head>
		<base href="/openWB/web/">

		<meta charset="UTF-8">
		<meta http-equiv="X-UA-Compatible" content="IE=edge">
		<meta name="viewport" content="width=device-width, initial-scale=1">
		<title>openWB Einstellungen</title>
		<meta name="description" content="Control your charge" />
		<meta name="author" content="Kevin Wieland, Michael Ortenstein" />
		<!-- Favicons (created with http://realfavicongenerator.net/)-->
		<link rel="apple-touch-icon" sizes="57x57" href="img/favicons/apple-touch-icon-57x57.png">
		<link rel="apple-touch-icon" sizes="60x60" href="img/favicons/apple-touch-icon-60x60.png">
		<link rel="icon" type="image/png" href="img/favicons/favicon-32x32.png" sizes="32x32">
		<link rel="icon" type="image/png" href="img/favicons/favicon-16x16.png" sizes="16x16">
		<link rel="manifest" href="manifest.json">
		<link rel="shortcut icon" href="img/favicons/favicon.ico">
		<meta name="msapplication-TileColor" content="#00a8ff">
		<meta name="msapplication-config" content="img/favicons/browserconfig.xml">
		<meta name="theme-color" content="#ffffff">

		<!-- Bootstrap -->
		<link rel="stylesheet" type="text/css" href="css/bootstrap-4.4.1/bootstrap.min.css">
		<!-- Normalize -->
		<link rel="stylesheet" type="text/css" href="css/normalize-8.0.1.css">
		<!-- include settings-style -->
		<link rel="stylesheet" type="text/css" href="settings/settings_style.css">

		<!-- important scripts to be loaded -->
		<script src="js/jquery-3.4.1.min.js"></script>
		<script src="js/bootstrap-4.4.1/bootstrap.bundle.min.js"></script>
	</head>

	<body>
		<?php
		$authfile = $_SERVER['DOCUMENT_ROOT'].'/openWB/web/settings/.htaccess';
		$passwordfile = $_SERVER['DOCUMENT_ROOT'].'/openWB/web/settings/.passwd';
		$tempfile = $_SERVER['DOCUMENT_ROOT'].'/openWB/web/settings/temppassword';
		?>

		<div id="nav"></div> <!-- placeholder for navbar -->

		<div role="main" class="container" style="margin-top:20px">
			<div class="col-sm-12">
				<div class="row">
					<h3>Passwortschutz</h3>
				</div>
				<?php
					if(array_key_exists( 'action', $_POST )){ // We need to do something...
						?>
						<div class="row">
						<?php
						switch( $_POST['action'] ){
							case 'create':
								// setup password protection
								// generate necessary files and set proper permissions
								exec( 'sudo touch ' . $passwordfile . ' ' . $authfile . ' ' . $tempfile );
								exec( 'sudo chown pi:pi ' . $passwordfile . ' ' . $authfile . ' ' . $tempfile );
								exec( 'sudo chmod 666 ' . $passwordfile . ' ' . $authfile . ' ' . $tempfile );
								// save password in file
								// no need to worry about special characters
								file_put_contents( $tempfile, $_POST['password'] );
								// generate password hash
								exec( 'sudo htpasswd -i -c ' . $passwordfile . ' ' . $_POST['username'] . ' < ' . $tempfile );
								// remove temp password file
								exec( 'sudo rm ' . $tempfile );
								// write .htaccess file
								$htaccessFile = fopen( $authfile, 'w');
								fwrite( $htaccessFile, <<<AUTHEND
AuthType Basic
AuthUserFile $passwordfile
AuthName "openWB Einstellungen"
require valid-user

<Files ".passwd">
  Require all denied
</Files>
AUTHEND
								);
								fclose( $htaccessFile );
								// protect .htaccess file
								exec( 'sudo chmod 644 ' . $passwordfile . ' ' . $authfile );
								?>
									<p class="text-success">Passwortschutz wurde eingerichtet.</p>
								</div>
								<?php
							break;
							case 'delete':
								// remove password protection
								// simply delete both files
								if( file_exists( $authfile )){
									exec( 'sudo rm ' . $authfile );
								}
								if( file_exists( $passwordfile )){
									exec( 'sudo rm ' . $passwordfile );
								}
								?>
									<p class="text-danger">Passwortschutz wurde entfernt.</p>
								</div>
								<?php
							break;
						}
					}
					if( !file_exists( $authfile )){ // show form to setup password protection
						?>
						<form action="./settings/setPassword.php" method="POST">
							<div class="row">
								<b><label for="username">Benutzername:</label></b> <input type="text" name="username" id="username" value="" required pattern="[A-Za-z0-9]*">
							</div>
							<div class="row">
								Der Benutzername darf nur Buchstaben und Zahlen enthalten. Keine Umlaute, Sonderzeichen oder Leerzeilen.
							</div>
							<div class="row">
								<b><label for="password">Passwort:</label></b> <input type="password" name="password" id="password" value="" required>
							</div>
							<div class="row">
								Passwort des Accounts.
							</div>

							<button type="submit" name="action" value="create" class="btn btn-green">Passwort einrichten</button>
						</form>
						<?php
					} else { // show button to delete password protection
						?>
						<div class="row">
							<h4>Es wurde bereits ein Passwort eingerichtet.</h4>
						</div>
						<div class="row">
							<form action="./settings/setPassword.php" method="POST">
								<button type="submit" name="action" value="delete" class="btn btn-red">Passwort löschen</button>
							</form>
						</div>
						<?php
					}
				?>
				<hr>
				<div class="row justify-content-center">
					<div class="col text-center">
						Open Source made with love!<br>
						Jede Spende hilft die Weiterentwicklung von openWB vorranzutreiben<br>
						<form action="https://www.paypal.com/cgi-bin/webscr" method="post" target="_top">
							<input type="hidden" name="cmd" value="_s-xclick">
							<input type="hidden" name="hosted_button_id" value="2K8C4Y2JTGH7U">
							<input type="image" src="./img/btn_donate_SM.gif" name="submit" alt="Jetzt einfach, schnell und sicher online bezahlen – mit PayPal.">
							<img alt="" src="./img/pixel.gif" width="1" height="1">
						</form>
					</div>
				</div>
			</div>
		</div>  <!-- container -->
<<<<<<< HEAD

=======
		<script type="text/javascript">
 			$(document).ready(function(){
 				// disable navbar entry for current page
				$('#navPasswortschutz').addClass('disabled');
				});
		</script>
>>>>>>> 9cd879aa
		<footer class="footer bg-dark text-light font-small">
			<div class="container text-center">
				<small>Sie befinden sich hier: Einstellungen/Passwortschutz</small>
			</div>
		</footer>

		<script type="text/javascript">

			$.get("settings/navbar.php", function(data){
				$("#nav").replaceWith(data);
				// disable navbar entry for current page
				$('#navPasswort').addClass('disabled');
			});
			
		</script>

	</body>
</html><|MERGE_RESOLUTION|>--- conflicted
+++ resolved
@@ -150,16 +150,14 @@
 				</div>
 			</div>
 		</div>  <!-- container -->
-<<<<<<< HEAD
 
-=======
 		<script type="text/javascript">
  			$(document).ready(function(){
  				// disable navbar entry for current page
 				$('#navPasswortschutz').addClass('disabled');
 				});
 		</script>
->>>>>>> 9cd879aa
+
 		<footer class="footer bg-dark text-light font-small">
 			<div class="container text-center">
 				<small>Sie befinden sich hier: Einstellungen/Passwortschutz</small>
