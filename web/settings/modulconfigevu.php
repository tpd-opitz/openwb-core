<!DOCTYPE html>
<html lang="de">

	<head>
		<base href="/openWB/web/">

		<meta charset="UTF-8">
		<meta http-equiv="X-UA-Compatible" content="IE=edge">
		<meta name="viewport" content="width=device-width, initial-scale=1">
		<title>openWB Einstellungen</title>
		<meta name="description" content="Control your charge" />
		<meta name="author" content="Michael Ortenstein" />
		<!-- Favicons (created with http://realfavicongenerator.net/)-->
		<link rel="apple-touch-icon" sizes="57x57" href="img/favicons/apple-touch-icon-57x57.png">
		<link rel="apple-touch-icon" sizes="60x60" href="img/favicons/apple-touch-icon-60x60.png">
		<link rel="icon" type="image/png" href="img/favicons/favicon-32x32.png" sizes="32x32">
		<link rel="icon" type="image/png" href="img/favicons/favicon-16x16.png" sizes="16x16">
		<link rel="manifest" href="manifest.json">
		<link rel="shortcut icon" href="img/favicons/favicon.ico">
		<meta name="msapplication-TileColor" content="#00a8ff">
		<meta name="msapplication-config" content="img/favicons/browserconfig.xml">
		<meta name="theme-color" content="#ffffff">

		<!-- Bootstrap -->
		<link rel="stylesheet" type="text/css" href="css/bootstrap-4.4.1/bootstrap.min.css">
		<!-- Normalize -->
		<link rel="stylesheet" type="text/css" href="css/normalize-8.0.1.css">

		<link rel="stylesheet" type="text/css" href="fonts/font-awesome-5.8.2/css/all.css">
		<!-- include settings-style -->
		<link rel="stylesheet" type="text/css" href="css/settings_style.css">

		<!-- important scripts to be loaded -->
		<script src="js/jquery-3.6.0.min.js"></script>
		<script src="js/bootstrap-4.4.1/bootstrap.bundle.min.js"></script>
		<!-- load helper functions -->
		<script src = "settings/helperFunctions.js?ver=20210329" ></script>
	</head>

	<body>

		<?php
			$lines = file($_SERVER['DOCUMENT_ROOT'] . '/openWB/openwb.conf');
			foreach($lines as $line) {
				list($key, $value) = explode("=", $line, 2);
				${$key."old"} = trim( $value, " '\t\n\r\0\x0B" ); // remove all garbage and single quotes
			}
		?>

		<div id="nav"></div> <!-- placeholder for navbar -->

		<div role="main" class="container" style="margin-top:20px">
			<h1>Modulkonfiguration EVU</h1>
			<form action="settings/saveconfig.php" method="POST">

				<!-- EVU -->
				<div class="card border-danger">
					<div class="card-header bg-danger">
						Strombezugsmessmodul (EVU-Übergabepunkt)
					</div>
					<div class="card-body">
						<div class="form-row mb-1">
							<label for="wattbezugmodul" class="col-md-4 col-form-label">Strombezugsmodul</label>
							<div class="col">
								<select name="wattbezugmodul" id="wattbezugmodul" class="form-control">
									<option <?php if($wattbezugmodulold == "none") echo "selected" ?> value="none">Nicht vorhanden</option>
									<optgroup label="openWB">
										<option <?php if($wattbezugmodulold == "bezug_ethmpm3pm") echo "selected" ?> value="bezug_ethmpm3pm">openWB EVU Kit</option>
									</optgroup>
									<optgroup label="andere Hersteller">
										<option <?php if($wattbezugmodulold == "bezug_alphaess") echo "selected" ?> value="bezug_alphaess">Alpha ESS</option>
										<option <?php if($wattbezugmodulold == "bezug_carlogavazzilan") echo "selected" ?> value="bezug_carlogavazzilan">Carlo Gavazzi EM24 LAN</option>
										<option <?php if($wattbezugmodulold == "bezug_discovergy") echo "selected" ?> value="bezug_discovergy">Discovergy</option>
										<option <?php if($wattbezugmodulold == "bezug_e3dc") echo "selected" ?> value="bezug_e3dc">E3DC Speicher</option>
										<option <?php if($wattbezugmodulold == "bezug_fronius_sm") echo "selected" ?> value="bezug_fronius_sm">Fronius Energy Meter</option>
										<option <?php if($wattbezugmodulold == "bezug_fronius_s0") echo "selected" ?> value="bezug_fronius_s0">Fronius WR mit S0 Meter</option>
										<option <?php if($wattbezugmodulold == "bezug_huawei") echo "selected" ?> value="bezug_huawei">Huawei mit SmartMeter</option>
										<option <?php if($wattbezugmodulold == "bezug_kostalpiko") echo "selected" ?> value="bezug_kostalpiko">Kostal Piko mit Energy Meter</option>
										<option <?php if($wattbezugmodulold == "bezug_kostalplenticoreem300haus") echo "selected" ?> value="bezug_kostalplenticoreem300haus">Kostal Plenticore mit EM300/KSEM</option>
										<option <?php if($wattbezugmodulold == "bezug_ksem") echo selected ?> value="bezug_ksem">Kostal Smart Energy Meter oder TQ EM410</option>
										<option <?php if($wattbezugmodulold == "bezug_lgessv1") echo "selected" ?> value="bezug_lgessv1">LG ESS 1.0VI</option>
										<option <?php if($wattbezugmodulold == "bezug_janitza") echo "selected" ?> value="bezug_janitza">Janitza</option>
										<option <?php if($wattbezugmodulold == "bezug_fems") echo "selected" ?> value="bezug_fems">openEMS / Fenecon FEMS / Kaco Hy-Control</option>
										<option <?php if($wattbezugmodulold == "bezug_powerdog") echo "selected" ?> value="bezug_powerdog">Powerdog</option>
										<option <?php if($wattbezugmodulold == "bezug_powerfox") echo "selected" ?> value="bezug_powerfox">Powerfox</option>
										<option <?php if($wattbezugmodulold == "bezug_rct") echo "selected" ?> value="bezug_rct">RCT</option>
										<option <?php if($wattbezugmodulold == "bezug_rct2") echo "selected" ?> value="bezug_rct2">RCT V.2</option>
										<option <?php if($wattbezugmodulold == "bezug_siemens") echo "selected" ?> value="bezug_siemens">Siemens Speicher</option>
										<option <?php if($wattbezugmodulold == "bezug_smashm") echo "selected" ?> value="bezug_smashm">SMA HomeManager</option>
										<option <?php if($wattbezugmodulold == "bezug_sbs25") echo "selected" ?> value="bezug_sbs25">SMA Sunny Boy Storage </option>
										<option <?php if($wattbezugmodulold == "bezug_smartfox") echo "selected" ?> value="bezug_smartfox">Smartfox</option>
										<option <?php if($wattbezugmodulold == "bezug_smartme") echo "selected" ?> value="bezug_smartme">Smartme</option>
										<option <?php if($wattbezugmodulold == "bezug_solaredge") echo "selected" ?> value="bezug_solaredge">Solaredge</option>
										<option <?php if($wattbezugmodulold == "bezug_solarlog") echo "selected" ?> value="bezug_solarlog">SolarLog</option>
										<option <?php if($wattbezugmodulold == "bezug_solarview") echo "selected" ?> value="bezug_solarview">Solarview</option>
										<option <?php if($wattbezugmodulold == "bezug_solarwatt") echo "selected" ?> value="bezug_solarwatt">Solarwatt / My Reserve Speicher</option>
										<option <?php if($wattbezugmodulold == "bezug_solarworld") echo "selected" ?> value="bezug_solarworld">Solarworld</option>
										<option <?php if($wattbezugmodulold == "bezug_solax") echo "selected" ?> value="bezug_solax">Solax</option>
										<option <?php if($wattbezugmodulold == "bezug_sonneneco") echo "selected" ?> value="bezug_sonneneco">Sonnen eco</option>
										<option <?php if($wattbezugmodulold == "bezug_sungrow") echo "selected" ?> value="bezug_sungrow">Sungrow Speicher</option>
										<option <?php if($wattbezugmodulold == "bezug_powerwall") echo "selected" ?> value="bezug_powerwall">Tesla Powerwall</option>
										<option <?php if($wattbezugmodulold == "bezug_varta") echo "selected" ?> value="bezug_varta">Varta Speicher</option>
										<option <?php if($wattbezugmodulold == "bezug_victrongx") echo "selected" ?> value="bezug_victrongx">Victron (z.B. GX)</option>
									</optgroup>
									<optgroup label="generische Module">
										<option <?php if($wattbezugmodulold == "bezug_http") echo "selected" ?> value="bezug_http">HTTP</option>
										<option <?php if($wattbezugmodulold == "bezug_json") echo "selected" ?> value="bezug_json">Json</option>
										<option <?php if($wattbezugmodulold == "bezug_mpm3pm") echo "selected" ?> value="bezug_mpm3pm">MPM3PM</option>
										<option <?php if($wattbezugmodulold == "bezug_mqtt") echo "selected" ?> value="bezug_mqtt">MQTT</option>
										<option <?php if($wattbezugmodulold == "sdm630modbusbezug") echo "selected" ?> value="sdm630modbusbezug">SDM 630</option>
										<option <?php if($wattbezugmodulold == "bezug_ethmpm3pmflex") echo "selected" ?> value="bezug_ethmpm3pmflex">openWB EVU Kit flexible IP</option>
										<option <?php if($wattbezugmodulold == "vzlogger") echo "selected" ?> value="vzlogger">VZLogger</option>
									</optgroup>
								</select>
							</div>
						</div>
						<div id="wattbezugalphaess" class="hide">
							<div class="card-text alert alert-info">
								Keine Konfiguration erforderlich.
							</div>
						</div>
						<div id="wattbezugsungrow" class="hide">
							<div class="form-row mb-1">
								<label for="sungrowsr" class="col-md-4 col-form-label">Version des Sungrow</label>
								<div class="col">
									<select name="sungrowsr" id="sungrowsr" class="form-control">
										<option <?php if($sungrowsrold == 0) echo "selected" ?> value="0">SH (Hybrid)</option>
										<option <?php if($sungrowsrold == 1) echo "selected" ?> value="1">SG (kein Hybrid)</option>
									</select>
								</div>
							</div>
						</div>
						<div id="wattbezugsonneneco" class="hide">
							<div class="card-text alert alert-info">
								Keine Konfiguration erforderlich. Alle Einstellungen werden in dem Speicher-Modul vorgenommen.
							</div>
							<div class="card-text alert alert-warning">
								Die EVU-Leistung steht nur in den Varianten "Rest-API 2" und "JSON-API" zur Verfügung!<br />
								Mit diesem Modul ist kein Lastmanagement möglich, da keine Ströme der einzelnen Phasen gemessen werden!
							</div>
						</div>
						<div id="wattbezugvarta" class="hide">
							<div class="card-text alert alert-info">
								Keine Konfiguration erforderlich. Es muss beim Speicher Varta ausgewählt werden.
							</div>
						</div>
						<div id="wattbezugjanitza" class="hide">
							<div class="card-text alert alert-info">
								Ausgelesen wird Register 19026 auf Port 502. ModbusTCP muss im Janitza aktiv sein und die ID 1 vergeben sein.
							</div>
						</div>
						<div id="wattbezugcarlogavazzilan" class="hide">
							<div class="card-text alert alert-info">
								Ausgelesen wird ID 1 auf Port 502. ModbusTCP muss aktiviert sein.
							</div>
						</div>

						<div id="wattbezugsolarwatt" class="hide">
							<div class="card-text alert alert-info">
								Keine Konfiguration erforderlich. Es muss beim Speicher Solarwatt / My Reserve ausgewählt werden.
							</div>
						</div>
						<div id="wattbezugmqtt" class="hide">
							<div class="alert alert-info">
								Keine Konfiguration erforderlich.<br>
								Per MQTT zu schreiben:<br>
								<span class="text-info">openWB/set/evu/W</span> Bezugsleistung in Watt, int, positiv Bezug, negativ Einspeisung<br>
								<span class="text-info">openWB/set/evu/APhase1</span> Strom in Ampere für Phase 1, float, Punkt als Trenner, positiv Bezug, negativ Einspeisung<br>
								<span class="text-info">openWB/set/evu/APhase2</span> Strom in Ampere für Phase 2, float, Punkt als Trenner, positiv Bezug, negativ Einspeisung<br>
								<span class="text-info">openWB/set/evu/APhase3</span> Strom in Ampere für Phase 3, float, Punkt als Trenner, positiv Bezug, negativ Einspeisung<br>
								<span class="text-info">openWB/set/evu/WhImported</span> Bezogene Energie in Wh, float, Punkt als Trenner, nur positiv<br>
								<span class="text-info">openWB/set/evu/WhExported</span> Eingespeiste Energie in Wh, float, Punkt als Trenner, nur positiv<br>
								<span class="text-info">openWB/set/evu/VPhase1</span> Spannung in Volt für Phase 1, float, Punkt als Trenner<br>
								<span class="text-info">openWB/set/evu/VPhase2</span> Spannung in Volt für Phase 2, float, Punkt als Trenner<br>
								<span class="text-info">openWB/set/evu/VPhase3</span> Spannung in Volt für Phase 3, float, Punkt als Trenner<br>
								<span class="text-info">openWB/set/evu/HzFrequenz</span> Netzfrequenz in Hz, float, Punkt als Trenner
							</div>
						</div>
						<div id="wattbezuglgessv1" class="hide">
							<div class="card-text alert alert-info">
								Konfiguration im zugehörigen Speichermodul des LG ESS 1.0VI erforderlich. Als PV-Modul auch LG ESS 1.0VI wählen!
							</div>
						</div>
						<div id="wattbezugip" class="hide">
							<div class="form-row mb-1">
								<label for="bezug1_ip" class="col-md-4 col-form-label">IP Adresse</label>
								<div class="col">
									<input class="form-control" type="text" pattern="^((\d{1,2}|1\d\d|2[0-4]\d|25[0-5])\.){3}(\d{1,2}|1\d\d|2[0-4]\d|25[0-5])$" name="bezug1_ip" id="bezug1_ip" value="<?php echo $bezug1_ipold ?>">
									<span class="form-text small">
										Gültige Werte IP Adresse im Format: 192.168.0.12
									</span>
								</div>
							</div>
						</div>
						<div id="wattbezugsiemens" class="hide">
							<div class="card-text alert alert-info">
								IP Adresse des Siemens Speichers eingeben. Im Siemens Speicher muss die Schnittstelle openWB gewählt werden.
							</div>
						</div>
						<div id="wattbezugrct" class="hide">
							<div class="card-text alert alert-info">
								IP Adresse des RCT Speichers eingeben.
							</div>
						</div>
						<div id="wattbezughuawei" class="hide">
							<div class="card-text alert alert-danger">
								Es muss zwingend auch das Huawei PV Modul konfiguriert werden, da alle Daten dort abgerufen werden!
							</div>
						</div>

						<div id="wattbezugpowerdog" class="hide">
							<div class="card-text alert alert-info">
								IP Adresse des Powerdog eingeben. Im Powerdog muss die Schnittstelle ModbusTCP aktiviert werden.
							</div>
						</div>
						
						<div id="wattbezugpowerfox" class="hide">
							<div class="form-row mb-1">
								<label for="powerfoxuser" class="col-md-4 col-form-label">powerfox Username (Email)</label>
								<div class="col">
									<input class="form-control" type="email" name="powerfoxuser" id="powerfoxuser" value="<?php echo htmlspecialchars($powerfoxuserold) ?>">
								</div>
							</div>
							<div class="form-row mb-1">
								<label for="powerfoxpass" class="col-md-4 col-form-label">Passwort</label>
								<div class="col">
									<input class="form-control" type="password" name="powerfoxpass" id="powerfoxpass" value="<?php echo htmlspecialchars($powerfoxpassold) ?>">
								</div>
							</div>
							<div class="form-row mb-1">
								<label for="powerfoxid" class="col-md-4 col-form-label">Device ID</label>
								<div class="col">
									<input class="form-control" type="text" name="powerfoxid" id="powerfoxid" value="<?php echo $powerfoxidold ?>">
									<span class="form-text small">
										Gültige Werte Device ID. Um die Device ID herauszufinden mit dem Browser die Adresse "https://backend.powerfox.energy/api/2.0/my/all/devices" aufrufen und dort Benutzername und Passwort eingeben.
									</span>
								</div>
							</div>
						</div>
						<div id="wattbezugethmpm3pm" class="hide">
							<div class="form-row mb-1">
								<label for="evukitversion" class="col-md-4 col-form-label">Version des openWB evu Kits</label>
								<div class="col">
									<select name="evukitversion" id="evukitversion" class="form-control">
										<option <?php if($evukitversionold == 0) echo "selected" ?> value="0">EVU Kit MPM3PM</option>
										<option <?php if($evukitversionold == 1) echo "selected" ?> value="1">EVU Kit var 2 Lovato</option>
										<option <?php if($evukitversionold == 2) echo "selected" ?> value="2">EVU Kit SDM</option>
									</select>
								</div>
							</div>
						</div>
						<div id="wattbezugethmpm3pmflex" class="hide">
							<div class="form-row mb-1">
								<label for="evuflexversion" class="col-md-4 col-form-label">Version des openWB evu Kits</label>
								<div class="col">
									<select name="evuflexversion" id="evuflexversion" class="form-control">
										<option <?php if($evuflexversionold == 0) echo "selected" ?> value="0">EVU Kit MPM3PM</option>
										<option <?php if($evuflexversionold == 1) echo "selected" ?> value="1">EVU Kit var 2 Lovato</option>
										<option <?php if($evuflexversionold == 2) echo "selected" ?> value="2">EVU Kit SDM</option>
									</select>
								</div>
							</div>
							<div class="form-row mb-1">
								<label for="evuflexip" class="col-md-4 col-form-label">EVU Adapter IP</label>
								<div class="col">
									<input class="form-control" type="text" pattern="^((\d{1,2}|1\d\d|2[0-4]\d|25[0-5])\.){3}(\d{1,2}|1\d\d|2[0-4]\d|25[0-5])$" name="evuflexip" id="evuflexip" value="<?php echo $evuflexipold ?>">
									<span class="form-text small">
										Gültige Werte IP Adresse im Format: 192.168.0.12<br>
										IP Adresse des Protoss/Elfin Adapters.
									</span>
								</div>
							</div>
							<div class="form-row mb-1">
								<label for="evuflexport" class="col-md-4 col-form-label">Port</label>
								<div class="col">
									<input class="form-control" type="number" min="1" step="1" name="evuflexport" id="evuflexport" value="<?php echo (empty($evuflexportold)?'502':$evuflexportold) ?>">
									<span class="form-text small">
										TCP Port der im Protoss/Elfin konfiguriert ist.<br>
									</span>
								</div>
							</div>
							<div class="form-row mb-1">
									<label for="evuflexid" class="col-md-4 col-form-label">Unit ID</label>
									<div class="col">
										<input class="form-control" type="number" min="1" max="254" step="1" name="evuflexid" id="evuflexid" value="<?php echo $evuflexidold ?>">
										<span class="form-text small">Gültige Werte 1-254. Modbus ID des Gerätes.</span>
									</div>
								</div>
						</div>
						<div id="wattbezugsolarview" class="hide">
							<div class="card-text alert alert-info">
								Konfiguration im zugehörigen PV Modul erforderlich.
							</div>
						</div>
						<div id="wattbezugpowerwall" class="hide">
							<div class="card-text alert alert-info">
								Keine Konfiguration erforderlich. Mit diesem Modul ist kein Lastmanagement / Hausanschlussüberwachung möglich.
							</div>
						</div>
						<div id="wattbezugvictrongx" class="hide">
							<div class="form-row mb-1">
								<label for="bezug_victronip" class="col-md-4 col-form-label">Victron IP</label>
								<div class="col">
									<input class="form-control" type="text" pattern="^((\d{1,2}|1\d\d|2[0-4]\d|25[0-5])\.){3}(\d{1,2}|1\d\d|2[0-4]\d|25[0-5])$" name="bezug_victronip" id="bezug_victronip" value="<?php echo $bezug_victronipold ?>">
									<span class="form-text small">
										Gültige Werte IP Adresse im Format: 192.168.0.12<br>
										IP Adresse des Victron, z.B. GX.
									</span>
								</div>
							</div>
							<div class="form-group">
								<div class="form-row mb-1">
									<label class="col-md-4 col-form-label">Messgerät</label>
									<div class="col">
										<div class="btn-group btn-group-toggle btn-block" data-toggle="buttons">
											<label class="btn btn-outline-info<?php if($victron_energy_meterold == 1) echo " active" ?>">
												<input type="radio" name="victron_energy_meter" id="victron_energy_meterOn" value="1"<?php if($victron_energy_meterold == 1) echo " checked=\"checked\"" ?>>Energy Meter
											</label>
											<label class="btn btn-outline-info<?php if($victron_energy_meterold == 0) echo " active" ?>">
												<input type="radio" name="victron_energy_meter" id="victron_energy_meterOff" value="0"<?php if($victron_energy_meterold == 0) echo " checked=\"checked\"" ?>>AC-In Victron GX
											</label>
										</div>
									</div>
								</div>
							</div>
							<div class="form-row mb-1">
								<label for="bezug_id" class="col-md-4 col-form-label">ID</label>
								<div class="col">
									<input class="form-control" type="text" name="bezug_id" id="bezug_id" value="<?php echo $bezug_idold ?>">
									<span class="form-text small">Gültige Werte ID. Modbus-ID</span>
								</div>
							</div>
						</div>
						<div id="wattbezugfems" class="hide">
							<div class="form-row mb-1">
								<label for="femsip" class="col-md-4 col-form-label">Fenecon IP</label>
								<div class="col">
									<input class="form-control" type="text" pattern="^((\d{1,2}|1\d\d|2[0-4]\d|25[0-5])\.){3}(\d{1,2}|1\d\d|2[0-4]\d|25[0-5])$" name="femsip" id="femsip" value="<?php echo $femsipold ?>">
									<span class="form-text small">
										Gültige Werte IP Adresse im Format: 192.168.0.12<br>
										IP Adresse des Fenecon FEMS.
									</span>
								</div>
							</div>
							<div class="form-row mb-1">
								<label for="femskacopw" class="col-md-4 col-form-label">Passwort</label>
								<div class="col">
									<input class="form-control" type="password" name="femskacopw" id="femskacopw" value="<?php echo htmlspecialchars($femskacopwold) ?>">
									<span class="form-text small">
										Bei Nutzung von Fenecon FEMS ist das Passwort im Normalfall user, bei Kaco mit Hy-Control ist das Passwort meist admin.
									</span>
								</div>
							</div>
						</div>
						<div id="wattbezugsolarworld" class="hide">
							<div class="form-row mb-1">
								<label for="solarworld_emanagerip" class="col-md-4 col-form-label">IP Adresse</label>
								<div class="col">
									<input class="form-control" type="text" pattern="^((\d{1,2}|1\d\d|2[0-4]\d|25[0-5])\.){3}(\d{1,2}|1\d\d|2[0-4]\d|25[0-5])$" name="solarworld_emanagerip" id="solarworld_emanagerip" value="<?php echo $solarworld_emanageripold ?>">
									<span class="form-text small">
										Gültige Werte IP Adresse im Format: 192.168.0.12<br>
										IP Adresse des Solarworld eManager.
									</span>
								</div>
							</div>
						</div>
						<div id="wattbezugdiscovergy" class="hide">
							<div class="form-row mb-1">
								<label for="discovergyuser" class="col-md-4 col-form-label">Discovergy Username (Email)</label>
								<div class="col">
									<input class="form-control" type="email" name="discovergyuser" id="discovergyuser" value="<?php echo htmlspecialchars($discovergyuserold) ?>">
								</div>
							</div>
							<div class="form-row mb-1">
								<label for="discovergypass" class="col-md-4 col-form-label">Passwort</label>
								<div class="col">
									<input class="form-control" type="password" name="discovergypass" id="discovergypass" value="<?php echo htmlspecialchars($discovergypassold) ?>">
								</div>
							</div>
							<div class="form-row mb-1">
								<label for="discovergyevuid" class="col-md-4 col-form-label">Meter ID</label>
								<div class="col">
									<input class="form-control" type="text" name="discovergyevuid" id="discovergyevuid" value="<?php echo $discovergyevuidold ?>">
									<span class="form-text small">
										Gültige Werte ID. Um die ID herauszufinden mit dem Browser die Adresse "https://api.discovergy.com/public/v1/meters" aufrufen und dort Benutzername und Passwort eingeben.
										Hier wird nun u.a. die ID des Zählers angezeigt.
									</span>
								</div>
							</div>
						</div>
						<div id="wattbezugkostalsmartenergymeter" class="hide">
							<div class="form-row mb-1">
								<label for="ksemip" class="col-md-4 col-form-label">IP Adresse</label>
								<div class="col">
									<input class="form-control" type="text" pattern="^((\d{1,2}|1\d\d|2[0-4]\d|25[0-5])\.){3}(\d{1,2}|1\d\d|2[0-4]\d|25[0-5])$" name="ksemip" id="ksemip" value="<?php echo $ksemipold ?>">
									<span class="form-text small">
										Gültige Werte IP Adresse im Format: 192.168.0.12
									</span>
								</div>
							</div>
						</div>
						<div id="wattbezugkostalpiko" class="hide">
							<div class="card-text alert alert-info">
								IP Adresse wird im PV Modul konfiguriert. Angeschlossenes Meter erforderlich. Der WR liefert Werte nur solange er auch PV Leistung liefert. Nachts geht er in den Standby.
								Die Hausanschlussüberwachung ist nur aktiv wenn der Wechselrichter auch aktiv ist. Ein extra PV-Modul muss nicht mehr ausgewählt werden.
							</div>
						</div>
						<div id="wattbezugplentihaus" class="hide">
							<div class="card-text alert alert-info">
								Dieses Modul erfordert als 1. PV-Modul das Modul "Kostal Plenticore". Dieses wird automatisch fest eingestellt. Der EM300 bzw. das KSEM muss am 1. Plenticore angeschlossen sein.
								Ein am 1. Plenticore angeschlossener Speicher wird ebenfalls ohne weitere Einstellung ausgelesen, das Speicher-Modul wird dazu entsprechend voreingestellt.
								Am 2. Plenticore darf kein Speicher angeschlossen sein, da dies die weiteren Berechnungen verfälscht.
								Die Einbauposition des EM300/KSEM (Hausverbrauchs-Zweig = Pos. 1 oder Netzanschluss-Zweig = Pos. 2) ist anzugeben.
							</div>
							<div class="form-group">
								<div class="form-row mb-1">
									<label class="col-md-4 col-form-label">Einbauposition</label>
									<div class="col">
										<div class="btn-group btn-group-toggle btn-block" data-toggle="buttons">
											<label class="btn btn-outline-info<?php if($kostalplenticorehausold == 0) echo " active" ?>">
												<input type="radio" name="kostalplenticorehaus" id="kostalplenticorehausOff" value="0"<?php if($kostalplenticorehausold == 0) echo " checked=\"checked\"" ?>>Pos. 1
											</label>
											<label class="btn btn-outline-info<?php if($kostalplenticorehausold == 1) echo " active" ?>">
												<input type="radio" name="kostalplenticorehaus" id="kostalplenticorehausOn" value="1"<?php if($kostalplenticorehausold == 1) echo " checked=\"checked\"" ?>>Pos. 2
											</label>
										</div>
										<span class="form-text small">
											Hausverbrauchs-Zweig = Pos. 1 oder Netzanschluss-Zweig = Pos. 2
										</span>
									</div>
								</div>
							</div>
						</div>
						<div id="wattbezugmpm3pm" class="hide">
							<div class="form-group">
								<div class="form-row mb-1">
									<label for="mpm3pmevusource" class="col-md-4 col-form-label">MPM3PM Zähler EVU Source</label>
									<div class="col">
										<input class="form-control" type="text" name="mpm3pmevusource" id="mpm3pmevusource" value="<?php echo $mpm3pmevusourceold ?>">
										<span class="form-text small">
											Gültige Werte /dev/ttyUSB0, /dev/virtualcomX. Serieller Port an dem der MPM3PM in der Wallbox angeschlossen ist. Meist /dev/ttyUSB0<br>
											Nach ändern der Einstellung von ttyUSB auf virtualcom0 ist ein Neustart erforderlich.
										</span>
									</div>
								</div>
								<div class="form-row mb-1">
									<label for="mpm3pmevuid" class="col-md-4 col-form-label">ID</label>
									<div class="col">
										<input class="form-control" type="number" min="1" max="254" step="1" name="mpm3pmevuid" id="mpm3pmevuid" value="<?php echo $mpm3pmevuidold ?>">
										<span class="form-text small">Gültige Werte 1-254. Modbus ID des MPM3PM.</span>
									</div>
								</div>
								<div class="form-row mb-1">
									<label class="col-md-4 col-form-label">Einbauposition</label>
									<div class="col">
										<div class="btn-group btn-group-toggle btn-block" data-toggle="buttons">
											<label class="btn btn-outline-info<?php if($mpm3pmevuhausold == 0) echo " active" ?>">
												<input type="radio" name="mpm3pmevuhaus" id="mpm3pmevuhausOff" value="0"<?php if($mpm3pmevuhausold == 0) echo " checked=\"checked\"" ?>>Pos. 1
											</label>
											<label class="btn btn-outline-info<?php if($mpm3pmevuhausold == 1) echo " active" ?>">
												<input type="radio" name="mpm3pmevuhaus" id="mpm3pmevuhausOn" value="1"<?php if($mpm3pmevuhausold == 1) echo " checked=\"checked\"" ?>>Pos. 2
											</label>
										</div>
										<span class="form-text small">
											Wenn der MPM3PM EVU Zähler im Hausverbrauchszweig NACH den Ladepunkten angeschlossen ist, Pos. 2 auswählen.
											Z.B. auch zu nutzen wenn der Ladepunkt an einem seperaten Rundsteuerempfänger(=extra Zähler) angeschlossen ist.
											Bei gesetzter Pos. 2 werden die Ladeströme der Ladepunkte zu den Strömen gemessen am EVU Zähler hinzuaddiert.
											Somit ist ein Lastmanagement / Hausanschlussüberwachung möglich. Auf korrekte Verkabelung ist zu achten!<br>
											EVU L1, LP1 L1, LP2 L2<br>
											EVU L2, LP1 L2, LP2 L3<br>
											EVU L3, LP1 L3, LP2 L1
										</span>
									</div>
								</div>
							</div>
						</div>
						<div id="wattbezugnone" class="hide">
							<div class="form-row mb-1">
								<label for="hausbezugnone" class="col-md-4 col-form-label">Angenommener Hausverbrauch</label>
								<div class="col">
									<input class="form-control" type="number" min="0" step="100" name="hausbezugnone" id="hausbezugnone" value="<?php echo htmlspecialchars($hausbezugnoneold) ?>">
									<span class="form-text small">
										Gültige Werte Zahl. Wenn keine EVU Messung vorhanden ist kann hier ein Hausgrundverbrauch festgelegt werden.
										Daraus resultierend agiert die PV Regelung bei vorhandenem PV-Modul
									</span>
								</div>
							</div>
						</div>
						<div id="wattbezugsdm" class="hide">
							<div class="form-group">
								<div class="form-row mb-1">
									<label for="sdm630modbusbezugsource" class="col-md-4 col-form-label">SDM Zähler EVU Source</label>
									<div class="col">
										<input class="form-control" type="text" name="sdm630modbusbezugsource" id="sdm630modbusbezugsource" value="<?php echo $sdm630modbusbezugsourceold ?>">
										<span class="form-text small">
											Gültige Werte /dev/ttyUSBx, /dev/virtualcomx. Das "x" steht für den Adapter. Dies kann 0,1,2, usw sein. Serieller Port an dem der SDM angeschlossen ist.
										</span>
									</div>
								</div>
								<div class="form-row mb-1">
									<label for="sdm630modbusbezugid" class="col-md-4 col-form-label">ID</label>
									<div class="col">
										<input class="form-control" type="number" min="1" max="254" step="1" name="sdm630modbusbezugid" id="sdm630modbusbezugid" value="<?php echo $sdm630modbusbezugidold ?>">
										<span class="form-text small">
											Gültige Werte 1-254. Modbus ID des SDM. Getestet sind SDM230 & SDM630v2.
										</span>
									</div>
								</div>
								<div class="form-row mb-1">
									<label for="sdm630modbusbezuglanip" class="col-md-4 col-form-label">RS485/Lan-Konverter IP Adresse</label>
									<div class="col">
										<input class="form-control" type="text" pattern="^((\d{1,2}|1\d\d|2[0-4]\d|25[0-5])\.){3}(\d{1,2}|1\d\d|2[0-4]\d|25[0-5])$" name="sdm630modbusbezuglanip" id="sdm630modbusbezuglanip" value="<?php echo $sdm630modbusbezuglanipold ?>">
										<span class="form-text small">
											Gültige Werte IP Adresse im Format: 192.168.0.12<br>
											IP Adresse des Modbus/Lan Konverter. Ist die Source "virtualcomX" wird automatisch ein Lan Konverter genutzt.
										</span>
									</div>
								</div>
							</div>
						</div>
						<div id="wattbezugvz" class="hide">
							<div class="form-group">
								<div class="form-row mb-1">
									<label for="vzloggerip" class="col-md-4 col-form-label">Vzlogger IP Adresse inkl Port</label>
									<div class="col">
										<input class="form-control" type="text" pattern="^((\d{1,2}|1\d\d|2[0-4]\d|25[0-5])\.){3}(\d{1,2}|1\d\d|2[0-4]\d|25[0-5]):[0-9]+$" name="vzloggerip" id="vzloggerip" value="<?php echo $vzloggeripold ?>">
										<span class="form-text small">
											Gültige Werte IP:Port z.B. 192.168.0.12:8080
										</span>
									</div>
								</div>
								<div class="form-row mb-1">
									<label for="vzloggerline" class="col-md-4 col-form-label">Vzlogger Watt Zeile</label>
									<div class="col">
										<input class="form-control" type="number" min="1" step="1" name="vzloggerline" id="vzloggerline" value="<?php echo $vzloggerlineold ?>">
										<span class="form-text small">
											Gültige Werte z.B. Zahl. Bitte auf der Shell ausführen: "curl -s IPdesVZLogger:Port/ | jq .|cat -n"<br>
											Nun zählen in welcher Zeile die aktullen Watt stehen und diesen hier eintragen.
										</span>
									</div>
								</div>
								<div class="form-row mb-1">
									<label for="vzloggerkwhline" class="col-md-4 col-form-label">Vzlogger Bezug Wh Zeile</label>
									<div class="col">
										<input class="form-control" type="text" name="vzloggerkwhline" id="vzloggerkwhline" value="<?php echo $vzloggerkwhlineold ?>">
										<span class="form-text small">
											Gültige Werte z.B. Zahl. Bitte auf der Shell ausführen: "curl -s IPdesVZLogger:Port/ | jq .|cat -n"<br>
											Nun zählen in welcher Zeile die Gesamt Wh stehen und diesen hier eintragen. Der Wert dient rein dem Logging.
											Wird dieses nicht genutzt oder ist der Wert nicht verfügbar bitte auf "none" setzen, dann wird die Abfrage nicht ausgeführt.
										</span>
									</div>
								</div>
								<div class="form-row mb-1">
									<label for="vzloggerekwhline" class="col-md-4 col-form-label">Vzlogger Einspeisung Wh Zeile</label>
									<div class="col">
										<input class="form-control" type="text" name="vzloggerekwhline" id="vzloggerekwhline" value="<?php echo $vzloggerekwhlineold ?>">
										<span class="form-text small">
											Gültige Werte z.B. Zahl. Bitte auf der Shell ausführen: "curl -s IPdesVZLogger:Port/ | jq .|cat -n"<br>
											Nun zählen in welcher Zeile die Gesamt eingespeisten Wh stehen und diesen hier eintragen.
										</span>
									</div>
								</div>
							</div>
						</div>
						<div id="wattbezughttp" class="hide">
							<div class="form-group">
								<div class="form-row mb-1">
									<label for="bezug_http_w_url" class="col-md-4 col-form-label">Vollständige URL für den Watt Bezug</label>
									<div class="col">
										<input class="form-control" type="text" name="bezug_http_w_url" id="bezug_http_w_url" value="<?php echo htmlspecialchars($bezug_http_w_urlold) ?>">
										<span class="form-text small">
											Gültige Werte vollständige URL. Die abgerufene Url muss eine reine Zahl zurückgeben. Enthält der Rückgabewert etwas anderes als "-" (für Einspeisung) oder "0-9" wird der Wert auf null gesetzt. Der Wert muss in Watt sein.
										</span>
									</div>
								</div>
								<div class="form-row mb-1">
									<label for="bezug_http_ikwh_url" class="col-md-4 col-form-label">Vollständige URL für den Wh Bezug</label>
									<div class="col">
										<input class="form-control" type="text" name="bezug_http_ikwh_url" id="bezug_http_ikwh_url" value="<?php echo htmlspecialchars($bezug_http_ikwh_urlold) ?>">
										<span class="form-text small">
											Gültige Werte vollständige URL. Die abgerufene Url muss eine reine Zahl zurückgeben. Der Wert muss in WattStunden sein. Der Wert dient rein dem Logging. Wird dieses nicht genutzt oder ist der Wert nicht verfügbar bitte auf "none" setzen, dann wird die Abfrage nicht ausgeführt.
										</span>
									</div>
								</div>
								<div class="form-row mb-1">
									<label for="bezug_http_ekwh_url" class="col-md-4 col-form-label">Vollständige URL für die Wh Einspeisung</label>
									<div class="col">
										<input class="form-control" type="text" name="bezug_http_ekwh_url" id="bezug_http_ekwh_url" value="<?php echo htmlspecialchars($bezug_http_ekwh_urlold) ?>">
										<span class="form-text small">
											Gültige Werte vollständige URL. Die abgerufene Url muss eine reine Zahl zurückgeben. Der Wert muss in WattStunden sein. Der Wert dient rein dem Logging. Wird dieses nicht genutzt oder ist der Wert nicht verfügbar bitte auf "none" setzen, dann wird die Abfrage nicht ausgeführt.
										</span>
									</div>
								</div>
								<div class="form-row mb-1">
									<label for="bezug_http_l1_url" class="col-md-4 col-form-label">Vollständige URL für die Ampere Phase 1</label>
									<div class="col">
										<input class="form-control" type="text" name="bezug_http_l1_url" id="bezug_http_l1_url" value="<?php echo htmlspecialchars($bezug_http_l1_urlold) ?>">
										<span class="form-text small">
											Gültige Werte vollständige URL. Die abgerufene Url muss eine reine Zahl zurückgeben. Enthält der Rückgabewert etwas anderes als "-" (für Einspeisung) oder "0-9" wird der Wert auf null gesetzt. Der Wert muss in Ampere sein. Bei nicht Nutzung auf none setzen.
										</span>
									</div>
								</div>
								<div class="form-row mb-1">
									<label for="bezug_http_l2_url" class="col-md-4 col-form-label">Vollständige URL für die Ampere Phase 2</label>
									<div class="col">
										<input class="form-control" type="text" name="bezug_http_l2_url" id="bezug_http_l2_url" value="<?php echo htmlspecialchars($bezug_http_l2_urlold) ?>">
										<span class="form-text small">
											Gültige Werte vollständige URL. Die abgerufene Url muss eine reine Zahl zurückgeben. Enthält der Rückgabewert etwas anderes als "-" (für Einspeisung) oder "0-9" wird der Wert auf null gesetzt. Der Wert muss in Ampere sein. Bei nicht Nutzung auf none setzen.
										</span>
									</div>
								</div>
								<div class="form-row mb-1">
									<label for="bezug_http_l3_url" class="col-md-4 col-form-label">Vollständige URL für die Ampere Phase 3</label>
									<div class="col">
										<input class="form-control" type="text" name="bezug_http_l3_url" id="bezug_http_l3_url" value="<?php echo htmlspecialchars($bezug_http_l3_urlold) ?>">
										<span class="form-text small">
											Gültige Werte vollständige URL. Die abgerufene Url muss eine reine Zahl zurückgeben. Enthält der Rückgabewert etwas anderes als "-" (für Einspeisung) oder "0-9" wird der Wert auf null gesetzt. Der Wert muss in Ampere sein. Bei nicht Nutzung auf none setzen.
										</span>
									</div>
								</div>
							</div>
						</div>
						<div id="wattbezugsmartme" class="hide">
							<div class="form-row mb-1">
								<label for="bezug_smartme_user" class="col-md-4 col-form-label">Smartme Benutzername</label>
								<div class="col">
									<input class="form-control" type="text" name="bezug_smartme_user" id="bezug_smartme_user" value="<?php echo htmlspecialchars($bezug_smartme_userold) ?>">
								</div>
							</div>
							<div class="form-row mb-1">
								<label for="bezug_smartme_pass" class="col-md-4 col-form-label">Passwort</label>
								<div class="col">
									<input class="form-control" type="password" name="bezug_smartme_pass" id="bezug_smartme_pass" value="<?php echo htmlspecialchars($bezug_smartme_passold) ?>">
								</div>
							</div>
							<div class="form-row mb-1">
								<label for="bezug_smartme_url" class="col-md-4 col-form-label">Smartme Url</label>
								<div class="col">
									<input class="form-control" type="text" name="bezug_smartme_url" id="bezug_smartme_url" value="<?php echo $bezug_smartme_urlold ?>">
								</div>
							</div>
						</div>
						<div id="wattbezugshm" class="hide">
							<div class="form-row mb-1">
								<label for="smashmbezugid" class="col-md-4 col-form-label">Seriennummer</label>
								<div class="col">
									<input class="form-control" type="text" name="smashmbezugid" id="smashmbezugid" value="<?php echo $smashmbezugidold ?>">
									<span class="form-text small">
										Gültige Werte: Seriennummer. Hier die Seriennummer des SMA Meter für Bezug/Einspeisung anzugeben.
										Ist nur erforderlich wenn mehrere SMA HomeManager in Betrieb sind, ansonsten none eintragen. Funktioniert auch mit Energy Meter statt Home Manager.
									</span>
								</div>
							</div>
						</div>
						<div id="wattbezugsmartfox" class="hide">
							<div class="form-row mb-1">
								<label for="bezug_smartfox_ip" class="col-md-4 col-form-label">IP Adresse</label>
								<div class="col">
									<input class="form-control" type="text" pattern="^((\d{1,2}|1\d\d|2[0-4]\d|25[0-5])\.){3}(\d{1,2}|1\d\d|2[0-4]\d|25[0-5])$" name="bezug_smartfox_ip" id="bezug_smartfox_ip" value="<?php echo $bezug_smartfox_ipold ?>">
									<span class="form-text small">
										Gültige Werte IP Adresse im Format: 192.168.0.12
									</span>
								</div>
							</div>
						</div>
						<div id="wattbezugsma" class="hide">
							<div class="form-row mb-1">
								<label for="smaemdbezugid" class="col-md-4 col-form-label">Seriennummer des SMA Energy Meter</label>
								<div class="col">
									<input class="form-control" type="text" name="smaemdbezugid" id="smaemdbezugid" value="<?php echo $smaemdbezugidold ?>">
									<span class="form-text small">
										Gültige Werte Seriennummer. Hier die Seriennummer des SMA Meter für Bezug/Einspeisung angeben<br>
										Infos zum SMA Energy Meter <a href="https://github.com/snaptec/openWB#extras">HIER</a>
									</span>
								</div>
							</div>
						</div>
						<div id="wattbezugfronius" class="hide">
							<div class="form-group">
								<div class="form-row mb-1">
									<label for="wrfroniusip" class="col-md-4 col-form-label">Fronius IP</label>
									<div class="col">
										<input class="form-control" type="text" pattern="^((\d{1,2}|1\d\d|2[0-4]\d|25[0-5])\.){3}(\d{1,2}|1\d\d|2[0-4]\d|25[0-5])$" name="wrfroniusip" id="wrfroniusip" value="<?php echo $wrfroniusipold ?>">
										<span class="form-text small">
											Gültige Werte IP Adresse im Format: 192.168.0.12<br>
											IP Adresse des Fronius WR.
										</span>
										<button id="wattbezugfroniusload" class="btn btn-primary" type="button" data-value="<?php if(isset($wrfroniusip)) echo $wrfroniusip ?>">Daten auslesen</button>
										<button id="wattbezugfroniusmanual" class="btn btn-primary hide" type="button">Daten manuell eingeben</button>
										<span id="wattbezugfroniusloadmessage" class="form-text small"></span>
									</div>
								</div>
								<div id="wattbezugfroniusmeterid" class="form-row mb-1">
									<label class="col-md-4 col-form-label">Energymeter ID</label>
									<div class="col">
										<input class="form-control" type="number" min="0" max="65535" step="1" name="froniuserzeugung" id="froniuserzeugung"value="<?php echo $froniuserzeugungold ?>">
									</div>
								</div>
								<div id="wattbezugfroniusmeterlist" class="form-row mb-1 hide">
									<label class="col-md-4 col-form-label">Energymeter</label>
									<div class="col">
										<select name="froniuserzeugung" id="froniuserzeugungselect" class="form-control"<?php if (isset($froniuserzeugungold)) echo " data-old=\"$froniuserzeugungold\"" ?>>
											<option>Nicht ermittelbar</option>
										</select>
									</div>
								</div>
								<hr>
								<div class="form-row mb-1">
									<label class="col-md-4 col-form-label">Kompatibilitätsmodus für Gen24 / neuere Symo</label>
									<div class="col">
										<div class="btn-group btn-group-toggle btn-block" data-toggle="buttons">
											<label class="btn btn-outline-info<?php if($froniusvar2old == 0) echo " active" ?>">
												<input type="radio" name="froniusvar2" id="froniusvar2Off" value="0"<?php if($froniusvar2old == 0) echo " checked=\"checked\"" ?>>Aus
											</label>
											<label class="btn btn-outline-info<?php if($froniusvar2old == 1) echo " active" ?>">
												<input type="radio" name="froniusvar2" id="froniusvar2v1" value="1"<?php if($froniusvar2old == 1) echo " checked=\"checked\"" ?>>Variante 1
											</label>
											<label class="btn btn-outline-info<?php if($froniusvar2old == 2) echo " active" ?>">
												<input type="radio" name="froniusvar2" id="froniusvar2v2" value="2"<?php if($froniusvar2old == 2) echo " checked=\"checked\"" ?>>Variante 2
											</label>

										</div>
										<span class="form-text small">
											Gegebenenfalls auch für alte Modelle nach einem Softwareupdate erforderlich. Fronius hat derzeit keine Konsistente Schnittstelle. Speziell beim Gen24 kann Variante 1 oder 2 erforderlich sein. Nach speichern sollten nach etwa 10-20 Sekunden Daten angezeigt werden. Ist dies nicht der Fall die andere Variante ausprobieren.
										</span>
									</div>
								</div>
							</div>
							<script>
								// load meter data from Fronius inverter
								$(document).ready(function(){
									$('#wattbezugfroniusload').on("click",function() {
										$('#wattbezugfroniusload').attr("disabled", true);
										$('#wattbezugfroniusloadmessage').text("Lade Daten...");
										$.getJSON('/openWB/modules/bezug_fronius_sm/froniusloadmeterdata.php?ip=' + $('#wrfroniusip').val(), function(data) {
											var options = '';
											// fill listbox, format <manufacturer> <meter model> (<serial>)
											for(var i in data.Body.Data) {
												var meter = data.Body.Data[i];
												var meter_location = meter.hasOwnProperty('1SMARTMETER_VALUE_LOCATION_U16') ? parseInt(meter.SMARTMETER_VALUE_LOCATION_U16) : meter.Meter_Location_Current;
												options += '<option value="'+i+'" data-meterlocation="'+meter_location+'"'
												if($('#froniuserzeugungselect').attr("data-old") == i) {
													options += ' selected=true';
												}
												options += '>';
												options += meter.Details.Manufacturer+' '+meter.Details.Model;
												options += ' ('+meter.Details.Serial+')';
												options += '</option>';
											}
											$('#froniuserzeugungselect').html(options);
											$('#wattbezugfroniusloadmessage').text("");

											// set meter id corresponding to displayed entry in listbox
											setInputValue('froniuserzeugung', $('#froniuserzeugungselect option:selected').attr('value'));
											// set meter location corresponding to displayed entry in listbox
											setToggleBtnGroup('froniusmeterlocation', $('#froniuserzeugungselect option:selected').attr('data-meterlocation'));

											hideSection('#wattbezugfroniusload')
											hideSection('#wattbezugfroniusmeterid');
											showSection('#wattbezugfroniusmanual')
											showSection('#wattbezugfroniusmeterlist');
										})
										.fail(function(jqXHR, textStatus, errorThrown) {
											var errorMsg = 'Die Daten konnten nicht abgerufen werden. Eingabe pr&uuml;fen oder Daten manuell eingeben.';
											if(jqXHR.responseText !== "") {
												errorMsg += '<br>';
												errorMsg += jqXHR.responseText;
											}
											$('#wattbezugfroniusloadmessage').html(errorMsg);
										})
										.always(function() {
											$('#wattbezugfroniusload').attr("disabled", false);
										});
										
									});

									$('#wattbezugfroniusmanual').on("click",function() {
										// switch back to default configuration form
										hideSection('#wattbezugfroniusmanual')
										hideSection('#wattbezugfroniusmeterlist');
										showSection('#wattbezugfroniusload')
										showSection('#wattbezugfroniusmeterid');
									});

									$('#froniuserzeugungselect').change(function() {
										// on change entry of listbox, set corresponding meter id
										setInputValue('froniuserzeugung', $('#froniuserzeugungselect option:selected').attr('value'));
										// on change entry of listbox, set corresponding meter location
										setToggleBtnGroup('froniusmeterlocation', $('#froniuserzeugungselect option:selected').attr('data-meterlocation'));
									});
								});
							</script>
						</div>
						<div id="wattbezugjson" class="hide">
							<div class="form-group">
								<div class="form-row mb-1">
									<label for="bezugjsonurl" class="col-md-4 col-form-label">Bezug URL</label>
									<div class="col">
										<input class="form-control" type="text" name="bezugjsonurl" id="bezugjsonurl" value="<?php echo htmlspecialchars($bezugjsonurlold) ?>">
										<span class="form-text small">
											Gültige Werte URL. Vollständige URL die die Json Antwort enthält.
										</span>
									</div>
								</div>
								<div class="form-row mb-1">
									<label for="bezugjsonwatt" class="col-md-4 col-form-label">Json Abfrage für Watt</label>
									<div class="col">
										<input class="form-control" type="text" name="bezugjsonwatt" id="bezugjsonwatt" value="<?php echo htmlspecialchars($bezugjsonwattold) ?>">
										<span class="form-text small">
											Der hier eingetragene Befehl reduziert die Json Abfrage auf das wesentliche. Im Hintergrund wird der Befehl jq benutzt.<br>
											Ist die Json Antwort z.B. <span class="text-info">{"PowerInstalledPeak":4655, "PowerProduced":132, "PowerOut":897.08172362555717, "PowerSelfSupplied":234.9182763744428}</span> so muss hier <span class="text-info">.PowerOut</span> eingetragen werden.
										</span>
									</div>
								</div>
								<div class="form-row mb-1">
									<label for="bezugjsonkwh" class="col-md-4 col-form-label">Json Abfrage für Bezug Wh</label>
									<div class="col">
										<input class="form-control" type="text" name="bezugjsonkwh" id="bezugjsonkwh" value="<?php echo htmlspecialchars($bezugjsonkwhold) ?>">
										<span class="form-text small">
											Der hier eingetragene Befehl reduziert die Json Abfrage auf das wesentliche. Im Hintergrund wird der Befehl jq benutzt.<br>
											Ist die Json Antwort z.B. <span class="text-info">{"PowerInstalledPeak":4655, "PowerProduced":132, "PowerOut":897.08172362555717, "PowerSelfSupplied":234.9182763744428}</span> so muss hier <span class="text-info">.PowerProduced</span> eingetragen werden.
										</span>
									</div>
								</div>
								<div class="form-row mb-1">
									<label for="einspeisungjsonkwh" class="col-md-4 col-form-label">Json Abfrage für Einspeisung Wh</label>
									<div class="col">
										<input class="form-control" type="text" name="einspeisungjsonkwh" id="einspeisungjsonkwh" value="<?php echo htmlspecialchars($einspeisungjsonkwhold) ?>">
										<span class="form-text small">
											Der hier eingetragene Befehl reduziert die Json Abfrage auf das wesentliche. Im Hintergrund wird der Befehl jq benutzt.<br>
											Ist die Json Antwort z.B. <span class="text-info">{"PowerInstalledPeak":4655, "PowerProduced":132, "PowerOut":897.08172362555717, "PowerSelfSupplied":234.9182763744428}</span> so muss hier <span class="text-info">.PowerSelfSupplied</span> eingetragen werden.
										</span>
									</div>
								</div>
							</div>
						</div>
						<div id="wattbezugsolarlog" class="hide">
							<div class="card-text alert alert-info">
								Die zugehörige IP Adresse ist im PV Modul einzustellen.
							</div>
							<div class="form-group">
								<div class="form-row mb-1">
									<label class="col-md-4 col-form-label">Kompatibilitätsmodus bei vorhandenem Speicher</label>
									<div class="col">
										<div class="btn-group btn-group-toggle btn-block" data-toggle="buttons">
											<label class="btn btn-outline-info<?php if($bezug_solarlog_speichervold == 0) echo " active" ?>">
												<input type="radio" name="bezug_solarlog_speicherv" id="bezug_solarlog_speichervOff" value="0"<?php if($bezug_solarlog_speichervold == 0) echo " checked=\"checked\"" ?>>Nein
											</label>
											<label class="btn btn-outline-info<?php if($bezug_solarlog_speichervold == 1) echo " active" ?>">
												<input type="radio" name="bezug_solarlog_speicherv" id="bezug_solarlog_speichervOn" value="1"<?php if($bezug_solarlog_speichervold == 1) echo " checked=\"checked\"" ?>>Ja
											</label>
										</div>
									</div>
								</div>
							</div>
						</div>
						<div id="wattbezugsolaredge" class="hide">
							<div class="form-row mb-1">
								<label for="solaredgeip" class="col-md-4 col-form-label">IP Adresse</label>
								<div class="col">
									<input class="form-control" type="text" pattern="^((\d{1,2}|1\d\d|2[0-4]\d|25[0-5])\.){3}(\d{1,2}|1\d\d|2[0-4]\d|25[0-5])$" name="solaredgeip" id="solaredgeip" value="<?php echo $solaredgeipold ?>">
									<span class="form-text small">
										IP Adresse des Solaredge Wechselrichters im lokalen Netzwerk.<br>
										Hierfür muss ein EVU Zähler am SolarEdge Wechselrichter per Modbus angebunden sein.<br>
										Ebenso muss ModbusTCP am Wechselrichter aktiviert werden.<br>
										Der Zähler muss an erster Position im Wechselrichter konfiguriert sein, sonst ist eine Auslesung nicht möglich.<br>
										Es ist die IP-Adresse des SolarEdge Wechselrichters anzugeben.
									</span>
								</div>
							</div>
							<div class="form-row mb-1">
								<label for="solaredgemodbusport" class="col-md-4 col-form-label">Port</label>
								<div class="col">
									<input class="form-control" type="number" min="1" step="1" name="solaredgemodbusport" id="solaredgemodbusport" value="<?php echo (empty($solaredgemodbusportold)?'502':$solaredgemodbusportold) ?>">
									<span class="form-text small">
										Modbus/TCP Port der im Wechselrichter konfiguriert ist. Standardmäßig ist das 502 oder 1502.<br>
									</span>
								</div>
							</div>
						</div>
						<div id="wattbezugsolax" class="hide">
							<div class="alert alert-info">
								Die IP des Wechselrichters wird im dazugehörigen Solax PV-Modul eingestellt.
							</div>
						</div>
						<div id="wattbezuge3dc" class="hide">
							<div class="card-text alert alert-info">
								Die IP des Speichers wird im dazugehörigen E3DC Speicher-Modul eingestellt.<br>
								Es kann nötig sein in den Einstellungen des E3DC ModbusTCP zu aktivieren.<br>
								Das Protokoll in den E3DC Einstellungen ist auf E3DC zu stellen.
							</div>
						</div>
						<div id="wattbezugsbs25" class="hide">
							<div class="card-text alert alert-info">
								Die IP des Speichers wird im dazugehörigen SMA SBS Speicher-Modul eingestellt.
							</div>
						</div>

						<div id="evuglaettungdiv" class="hide">
							<hr class="border-danger">
							<div class="form-group">
								<div class="form-row mb-1">
									<label class="col-md-4 col-form-label">EVU Glättung</label>
									<div class="col">
										<div class="btn-group btn-group-toggle btn-block" data-toggle="buttons">
											<label class="btn btn-outline-info<?php if($evuglaettungaktold == 0) echo " active" ?>">
												<input type="radio" name="evuglaettungakt" id="evuglaettungaktOff" value="0"<?php if($evuglaettungaktold == 0) echo " checked=\"checked\"" ?>>Aus
											</label>
											<label class="btn btn-outline-info<?php if($evuglaettungaktold == 1) echo " active" ?>">
												<input type="radio" name="evuglaettungakt" id="evuglaettungaktOn" value="1"<?php if($evuglaettungaktold == 1) echo " checked=\"checked\"" ?>>An
											</label>
										</div>
										<span class="form-text small">
											Kombiniert die EVU Werte der letzten x Sekunden und bildet einen Mittelwert.
											Sinnvoll, wenn öfter kurze Lastspitzen auftreten.
											Der Durchschnittswert wird auf der Hauptseite in Klammern angezeigt.
										</span>
									</div>
								</div>
								<div id="evuglaettungandiv">
									<div class="form-row mb-1">
										<label for="evuglaettung" class="col-md-4 col-form-label">Zeitspanne</label>
										<div class="col">
											<input class="form-control" type="number" min="10" step="10" name="evuglaettung" id="evuglaettung" value="<?php echo $evuglaettungold ?>">
											<span class="form-text small">
												Gültige Werte: Zeit in Sekunden, z.B. 30,50,200
											</span>
										</div>
									</div>
								</div>
							</div>
						</div>

						<script>
							function display_evuglaettung() {
								if($('#evuglaettungaktOff').prop("checked")) {
									hideSection('#evuglaettungandiv');
								} else {
									showSection('#evuglaettungandiv');
								}
							}

							function display_wattbezugmodul() {
								hideSection('#evuglaettungdiv');
								hideSection('#wattbezugvz');
								hideSection('#wattbezugsdm');
								hideSection('#wattbezugnone');
								hideSection('#wattbezughttp');
								hideSection('#wattbezugsma');
								hideSection('#wattbezugsolarworld');
								hideSection('#wattbezugfronius');
								hideSection('#wattbezugjson');
								hideSection('#wattbezugmpm3pm');
								hideSection('#wattbezugsolarlog');
								hideSection('#wattbezugsolaredge');
								hideSection('#wattbezugsolax');
								hideSection('#wattbezugshm');
								hideSection('#wattbezugsmartme');
								hideSection('#wattbezugsbs25');
								hideSection('#wattbezuge3dc');
								hideSection('#wattbezugethmpm3pm');
								hideSection('#wattbezugethmpm3pmflex');
								hideSection('#wattbezugplentihaus');
								hideSection('#wattbezugkostalpiko');
								hideSection('#wattbezugkostalsmartenergymeter');
								hideSection('#wattbezugsmartfox');
								hideSection('#wattbezugpowerwall');
								hideSection('#wattbezugvictrongx');
								hideSection('#wattbezugsolarview');
								hideSection('#wattbezugdiscovergy');
								hideSection('#wattbezuglgessv1');
								hideSection('#wattbezugmqtt');
								hideSection('#wattbezugsonneneco');
								hideSection('#wattbezugvarta');
								hideSection('#wattbezugfems');
								hideSection('#wattbezugsiemens');
								hideSection('#wattbezugpowerdog');
								hideSection('#wattbezugpowerfox');
								hideSection('#wattbezugrct');
								hideSection('#wattbezughuawei');
								hideSection('#wattbezugip');
								hideSection('#wattbezugalphaess');
								hideSection('#wattbezugsungrow');
								hideSection('#wattbezugsolarwatt');
								hideSection('#wattbezugjanitza');
								hideSection('#wattbezugcarlogavazzilan');
								// Auswahl PV-Modul generell erlauben
								//enable_pv_selector();
								if($('#wattbezugmodul').val() != 'none') {
									showSection('#evuglaettungdiv');
									display_evuglaettung();
								} else {
									showSection('#wattbezugnone');
								}
								if($('#wattbezugmodul').val() == 'bezug_alphaess') {
									showSection('#wattbezugalphaess');
								}
								if($('#wattbezugmodul').val() == 'bezug_sungrow') {
									showSection('#wattbezugsungrow');
								}
								if($('#wattbezugmodul').val() == 'bezug_sonneneco') {
									showSection('#wattbezugsonneneco');
								}
								if($('#wattbezugmodul').val() == 'bezug_varta') {
									showSection('#wattbezugvarta');
								}
								if($('#wattbezugmodul').val() == 'bezug_siemens') {
									showSection('#wattbezugsiemens');
									showSection('#wattbezugip');
								}
								if($('#wattbezugmodul').val() == 'bezug_janitza') {
									showSection('#wattbezugjanitza');
									showSection('#wattbezugip');
								}
								if($('#wattbezugmodul').val() == 'bezug_carlogavazzilan') {
									showSection('#wattbezugcarlogavazzilan');
									showSection('#wattbezugip');
								}
								if($('#wattbezugmodul').val() == 'bezug_solax') {
									showSection('#wattbezugsolax');
								}
								if($('#wattbezugmodul').val() == 'bezug_huawei') {
									showSection('#wattbezughuawei');
								}

								if($('#wattbezugmodul').val() == 'bezug_rct') {
									showSection('#wattbezugrct');
									showSection('#wattbezugip');
								}
								if($('#wattbezugmodul').val() == 'bezug_rct2') {
									showSection('#wattbezugrct');
									showSection('#wattbezugip');
								}
								if($('#wattbezugmodul').val() == 'bezug_powerdog') {
									showSection('#wattbezugpowerdog');
									showSection('#wattbezugip');
								}
								if($('#wattbezugmodul').val() == 'bezug_powerfox') {
									showSection('#wattbezugpowerfox');
								}
								if($('#wattbezugmodul').val() == 'bezug_fems') {
									showSection('#wattbezugfems');
								}
								if($('#wattbezugmodul').val() == 'bezug_solarworld') {
									showSection('#wattbezugsolarworld');
								}
								if($('#wattbezugmodul').val() == 'bezug_solarview') {
									showSection('#wattbezugsolarview');
								}
								if($('#wattbezugmodul').val() == 'bezug_discovergy') {
									showSection('#wattbezugdiscovergy');
								}
								if($('#wattbezugmodul').val() == 'bezug_mqtt') {
									showSection('#wattbezugmqtt');
								}
								if($('#wattbezugmodul').val() == 'bezug_victrongx') {
									showSection('#wattbezugvictrongx');
								}
								if($('#wattbezugmodul').val() == 'vzlogger') {
									showSection('#wattbezugvz');
								}
								if($('#wattbezugmodul').val() == 'sdm630modbusbezug')   {
									showSection('#wattbezugsdm');
								}
								if($('#wattbezugmodul').val() == 'bezug_http')   {
									showSection('#wattbezughttp');
								}
								if($('#wattbezugmodul').val() == 'bezug_fronius_sm')   {
									showSection('#wattbezugfronius');
								}
								if($('#wattbezugmodul').val() == 'bezug_fronius_s0')   {
									showSection('#wattbezugfronius');
								}
								if($('#wattbezugmodul').val() == 'bezug_json')   {
									showSection('#wattbezugjson');
								}
								if($('#wattbezugmodul').val() == 'bezug_mpm3pm')   {
									showSection('#wattbezugmpm3pm');
								}
								if($('#wattbezugmodul').val() == 'bezug_solarlog')   {
									showSection('#wattbezugsolarlog');
								}
								if($('#wattbezugmodul').val() == 'bezug_solaredge')   {
									showSection('#wattbezugsolaredge');
								}
								if($('#wattbezugmodul').val() == 'bezug_smashm')   {
									showSection('#wattbezugshm');
								}
								if($('#wattbezugmodul').val() == 'bezug_smartme')   {
									showSection('#wattbezugsmartme');
								}
								if($('#wattbezugmodul').val() == 'bezug_e3dc')   {
									showSection('#wattbezuge3dc');
								}
								if($('#wattbezugmodul').val() == 'bezug_ethmpm3pm')   {
									showSection('#wattbezugethmpm3pm');
								}
								if($('#wattbezugmodul').val() == 'bezug_ethmpm3pmflex')   {
									showSection('#wattbezugethmpm3pmflex');
								}
								if($('#wattbezugmodul').val() == 'bezug_sbs25')   {
									showSection('#wattbezugsbs25');
								}
								if($('#wattbezugmodul').val() == 'bezug_kostalplenticoreem300haus')   {
									showSection('#wattbezugplentihaus');
									// keine Auswahl PV-Modul in dieser Konfiguration
									// Plenticore immer fix auswählen
									//document.getElementById('pvwattmodul').value = 'wr_plenticore';
									// und Einstellung sperren
									//disable_pv_selector();
									//display_pvwattmodul();
									// passendes Speichermodul 'optisch' voreinstellen, da automatisch alle Werte
									// mit aus dem WR gelesen werden
									//document.getElementById('speichermodul').value = 'speicher_kostalplenticore';
									//display_speichermodul();
								}
								if($('#wattbezugmodul').val() == 'bezug_kostalpiko')   {
									showSection('#wattbezugkostalpiko');
								}
								if($('#wattbezugmodul').val() == 'bezug_ksem')   {
									showSection('#wattbezugkostalsmartenergymeter');
								}
								if($('#wattbezugmodul').val() == 'bezug_smartfox')   {
									showSection('#wattbezugsmartfox');
								}
								if($('#wattbezugmodul').val() == 'bezug_powerwall')   {
									showSection('#wattbezugpowerwall');
								}
								if($('#wattbezugmodul').val() == 'bezug_lgessv1')   {
									showSection('#wattbezuglgessv1');
								}
								if($('#wattbezugmodul').val() == 'bezug_solarwatt')   {
									showSection('#wattbezugsolarwatt');
								}
							}

							$(function() {
								display_wattbezugmodul();

								$('#wattbezugmodul').change( function(){
									display_wattbezugmodul();
								});

								$('input[type=radio][name=evuglaettungakt]').change(function() {
									display_evuglaettung();
								});
							});
						</script>
					</div>
				</div>

				<div class="row justify-content-center">
					<div class="col-3 text-center">
						<button class="btn btn-success" type="submit" id="saveBtn">Speichern</button>
					</div>
					<div class="col-1 wizzard hide">
						<input type="hidden" name="wizzarddone" id="wizzarddoneInput" value="<?php echo $wizzarddoneold+1; ?>" disabled>
					</div>
					<div class="col-3 text-center wizzard hide">
						<button class="btn btn-danger" id="abortWizzardBtn" type="button">Assistent beenden</button>
					</div>
				</div>
			</form>

			<div class="row justify-content-center">
				<div class="col text-center">
					Open Source made with love!<br>
					Jede Spende hilft die Weiterentwicklung von openWB voranzutreiben<br>
					<form action="https://www.paypal.com/cgi-bin/webscr" method="post" target="_top">
						<input type="hidden" name="cmd" value="_s-xclick">
						<input type="hidden" name="hosted_button_id" value="2K8C4Y2JTGH7U">
						<input type="image" src="./img/btn_donate_SM.gif" name="submit" alt="Jetzt einfach, schnell und sicher online bezahlen – mit PayPal.">
						<img alt="" src="./img/pixel.gif" width="1" height="1">
					</form>
				</div>
			</div>
		</div>  <!-- container -->

		<!-- modal abort confirmation window -->
		<div class="modal fade" id="abortWizzardConfirmationModal" role="dialog">
			<div class="modal-dialog" role="document">
				<div class="modal-content">
					<!-- modal header -->
					<div class="modal-header bg-danger">
						<h4 class="modal-title text-light">Achtung</h4>
					</div>
					<!-- modal body -->
					<div class="modal-body text-center">
						<p>
							Wollen Sie den Assistenten wirklich beenden?<br>
							Die Einrichtung eines <span class="text-danger">EVU</span>-Moduls ist für den Betrieb von openWB zwingend erforderlich.
							<span class="text-success">PV</span>- und <span class="text-warning">BAT</span>-Module sind optional, ermöglichen aber weitere Einstellungen der Regelung.
						</p>
					</div>
					<!-- modal footer -->
					<div class="modal-footer d-flex justify-content-center">
						<button type="button" class="btn btn-success" data-dismiss="modal">Zurück zum Assistenten</button>
						<button type="button" class="btn btn-danger" data-dismiss="modal" id="abortWizzardConfirmationBtn">Assistent beenden</button>
					</div>
				</div>
			</div>
		</div>

		<!-- hidden form to save wizzard done to config on abort -->
		<form id="wizzarddoneForm" action="settings/saveconfig.php" method="POST">
			<input type="hidden" name="wizzarddone" value="100">
		</form>

		<footer class="footer bg-dark text-light font-small">
			<div class="container text-center">
				<small>Sie befinden sich hier: Einstellungen/Modulkonfiguration</small>
			</div>
		</footer>

		<script>
			// wizzard specific code
			$(document).ready(function(){

				$('#abortWizzardBtn').on("click",function() {
					$('#abortWizzardConfirmationModal').modal();
				});

				// shown in confirmation modal
				$('#abortWizzardConfirmationBtn').on("click",function() {
					$('#wizzarddoneForm').submit();
				});

<<<<<<< HEAD
				// load meter data from Fronius inverter
				$('#wattbezugfroniusload').on("click",function() {
					$('#wattbezugfroniusload').attr("disabled", true);
					$('#wattbezugfroniusloadmessage').text("Lade Daten...");
					$.getJSON('/openWB/modules/bezug_fronius_sm/froniusloadmeterdata.php?ip=' + $('#wrfroniusip').val(), function(data) {
						var options = '';
						// fill listbox, format <manufacturer> <meter model> (<serial>)
						for(var i in data.Body.Data) {
							var meter = data.Body.Data[i];
							options += '<option value="'+i+'"';
							if($('#froniuserzeugung').attr("data-old") == i) {
								options += ' selected=true';
							}
							options += '>';
							options += meter.Details.Manufacturer+' '+meter.Details.Model;
							options += ' ('+meter.Details.Serial+')';
							options += '</option>';
						}
						$('#froniuserzeugung').html(options);
						$('#wattbezugfroniusloadmessage').text("");

						hideSection('#wattbezugfroniusload')
						hideSection('#wattbezugfroniusmeterid');
						showSection('#wattbezugfroniusmanual')
						showSection('#wattbezugfroniusmeterlist');
					})
					.fail(function(jqXHR, textStatus, errorThrown) {
						var errorMsg = 'Die Daten konnten nicht abgerufen werden. Eingabe pr&uuml;fen oder Daten manuell eingeben.';
						if(jqXHR.responseText !== "") {
							errorMsg += '<br>';
							errorMsg += jqXHR.responseText;
						}
						$('#wattbezugfroniusloadmessage').html(errorMsg);
					})
					.always(function() {
						$('#wattbezugfroniusload').attr("disabled", false);
					});
					
				});
				
				$('#wattbezugfroniusmanual').on("click",function() {
					// switch back to default configuration form
					hideSection('#wattbezugfroniusmanual')
					hideSection('#wattbezugfroniusmeterlist');
					showSection('#wattbezugfroniusload')
					showSection('#wattbezugfroniusmeterid');
				});
=======
>>>>>>> 7e02e067
			});

			var wizzarddone = <?php if(isset($wizzarddoneold)){ echo $wizzarddoneold; } else { echo 100; } ?>

			$.get(
				{ url: "settings/navbar.html", cache: false },
				function(data){
					$("#nav").replaceWith(data);
					// disable navbar entry for current page
					$('#navModulkonfigurationEvu').addClass('disabled');

					// check if wizzard is running
					if( wizzarddone < 100 ){
						// remove navbar entries
						$('#collapsibleNavbar').remove();
						// remove link from logo
						$('.navbar-brand').removeAttr('href');
						// enable hidden wizzarddone input
						$('#wizzarddoneInput').removeAttr('disabled');
						// change text of submit button
						$('#saveBtn').html("Speichern und weiter...");
						// display wizzard specific elements
						$('.wizzard').removeClass('hide');
					} else {
						// disable hidden wizzarddone input
						// on some browsers hidden input fields cannot be initially disabled
						$('#wizzarddoneInput').attr('disabled', true);
					}
				}
			);

		</script>

	</body>
</html><|MERGE_RESOLUTION|>--- conflicted
+++ resolved
@@ -737,8 +737,7 @@
 											// fill listbox, format <manufacturer> <meter model> (<serial>)
 											for(var i in data.Body.Data) {
 												var meter = data.Body.Data[i];
-												var meter_location = meter.hasOwnProperty('1SMARTMETER_VALUE_LOCATION_U16') ? parseInt(meter.SMARTMETER_VALUE_LOCATION_U16) : meter.Meter_Location_Current;
-												options += '<option value="'+i+'" data-meterlocation="'+meter_location+'"'
+												options += '<option value="'+i+'"'
 												if($('#froniuserzeugungselect').attr("data-old") == i) {
 													options += ' selected=true';
 												}
@@ -752,8 +751,6 @@
 
 											// set meter id corresponding to displayed entry in listbox
 											setInputValue('froniuserzeugung', $('#froniuserzeugungselect option:selected').attr('value'));
-											// set meter location corresponding to displayed entry in listbox
-											setToggleBtnGroup('froniusmeterlocation', $('#froniuserzeugungselect option:selected').attr('data-meterlocation'));
 
 											hideSection('#wattbezugfroniusload')
 											hideSection('#wattbezugfroniusmeterid');
@@ -771,7 +768,7 @@
 										.always(function() {
 											$('#wattbezugfroniusload').attr("disabled", false);
 										});
-										
+
 									});
 
 									$('#wattbezugfroniusmanual').on("click",function() {
@@ -1225,56 +1222,6 @@
 					$('#wizzarddoneForm').submit();
 				});
 
-<<<<<<< HEAD
-				// load meter data from Fronius inverter
-				$('#wattbezugfroniusload').on("click",function() {
-					$('#wattbezugfroniusload').attr("disabled", true);
-					$('#wattbezugfroniusloadmessage').text("Lade Daten...");
-					$.getJSON('/openWB/modules/bezug_fronius_sm/froniusloadmeterdata.php?ip=' + $('#wrfroniusip').val(), function(data) {
-						var options = '';
-						// fill listbox, format <manufacturer> <meter model> (<serial>)
-						for(var i in data.Body.Data) {
-							var meter = data.Body.Data[i];
-							options += '<option value="'+i+'"';
-							if($('#froniuserzeugung').attr("data-old") == i) {
-								options += ' selected=true';
-							}
-							options += '>';
-							options += meter.Details.Manufacturer+' '+meter.Details.Model;
-							options += ' ('+meter.Details.Serial+')';
-							options += '</option>';
-						}
-						$('#froniuserzeugung').html(options);
-						$('#wattbezugfroniusloadmessage').text("");
-
-						hideSection('#wattbezugfroniusload')
-						hideSection('#wattbezugfroniusmeterid');
-						showSection('#wattbezugfroniusmanual')
-						showSection('#wattbezugfroniusmeterlist');
-					})
-					.fail(function(jqXHR, textStatus, errorThrown) {
-						var errorMsg = 'Die Daten konnten nicht abgerufen werden. Eingabe pr&uuml;fen oder Daten manuell eingeben.';
-						if(jqXHR.responseText !== "") {
-							errorMsg += '<br>';
-							errorMsg += jqXHR.responseText;
-						}
-						$('#wattbezugfroniusloadmessage').html(errorMsg);
-					})
-					.always(function() {
-						$('#wattbezugfroniusload').attr("disabled", false);
-					});
-					
-				});
-				
-				$('#wattbezugfroniusmanual').on("click",function() {
-					// switch back to default configuration form
-					hideSection('#wattbezugfroniusmanual')
-					hideSection('#wattbezugfroniusmeterlist');
-					showSection('#wattbezugfroniusload')
-					showSection('#wattbezugfroniusmeterid');
-				});
-=======
->>>>>>> 7e02e067
 			});
 
 			var wizzarddone = <?php if(isset($wizzarddoneold)){ echo $wizzarddoneold; } else { echo 100; } ?>
