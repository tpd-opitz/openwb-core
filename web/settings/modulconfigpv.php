--- conflicted
+++ resolved
@@ -111,10 +111,6 @@
 							<div class="alert alert-info">
 								Keine Konfiguration erforderlich.<br>
 								Per MQTT zu schreiben:<br>
-<<<<<<< HEAD
-								<span class="text-info">openWB/set/pv/1/W</span> PVleistung in Watt, int, negativ<br>
-								<span class="text-info">openWB/set/pv/1/WhCounter</span> Erzeugte Energie in Wh, float, nur positiv
-=======
 								<span class="text-info">openWB/set/pv/1/W</span> PV-Leistung in Watt, int, negativ<br>
 								<span class="text-info">openWB/set/pv/1/WhCounter</span> Erzeugte Energie in Wh, float, nur positiv
 							</div>
@@ -122,7 +118,6 @@
 						<div id="pvsungrow" class="hide">
 							<div class="card-text alert alert-info">
 								Konfiguration im zugehörigen Speichermodul des Sungrow erforderlich.
->>>>>>> bc05d9ce
 							</div>
 						</div>
 						<div id="pvlgessv1" class="hide">
