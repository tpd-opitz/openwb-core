<!DOCTYPE html>
<html lang="en">

<head>
	<script src="js/jquery-1.11.1.min.js"></script>
	<meta charset="UTF-8">
	<meta http-equiv="X-UA-Compatible" content="IE=edge">
	<meta name="viewport" content="width=device-width, initial-scale=1">
	<title>OpenWB</title>
	<meta name="description" content="Control your charge" />
	<meta name="keywords" content="html template, css, free, one page, gym, fitness, web design" />
	<meta name="author" content="Kevin Wieland" />
	<!-- Favicons (created with http://realfavicongenerator.net/)-->
	<link rel="apple-touch-icon" sizes="57x57" href="img/favicons/apple-touch-icon-57x57.png">
	<link rel="apple-touch-icon" sizes="60x60" href="img/favicons/apple-touch-icon-60x60.png">
	<link rel="icon" type="image/png" href="img/favicons/favicon-32x32.png" sizes="32x32">
	<link rel="icon" type="image/png" href="img/favicons/favicon-16x16.png" sizes="16x16">
	<link rel="manifest" href="img/favicons/manifest.json">
	<link rel="shortcut icon" href="img/favicons/favicon.ico">
	<meta name="msapplication-TileColor" content="#00a8ff">
	<meta name="msapplication-config" content="img/favicons/browserconfig.xml">
	<meta name="theme-color" content="#ffffff">
	<!-- Normalize -->
	<link rel="stylesheet" type="text/css" href="css/normalize.css">
	<!-- Bootstrap -->
	<link rel="stylesheet" type="text/css" href="css/bootstrap.css">
	<!-- Owl -->
	<link rel="stylesheet" type="text/css" href="css/owl.css">
	<!-- Animate.css -->
	<link rel="stylesheet" type="text/css" href="css/animate.css">
	<!-- Font Awesome -->
	<link rel="stylesheet" type="text/css" href="fonts/font-awesome-4.1.0/css/font-awesome.min.css">
	<!-- Elegant Icons -->
	<link rel="stylesheet" type="text/css" href="fonts/eleganticons/et-icons.css">
	<!-- Main style -->
	<link rel="stylesheet" type="text/css" href="css/cardio.css">
</head>
<body>
<?php


$lines = file('/var/www/html/openWB/openwb.conf');
foreach($lines as $line) {

	if(strpos($line, "debug=") !== false) {
		list(, $debugold) = explode("=", $line);
	}
	if(strpos($line, "pvbezugeinspeisung=") !== false) {
		list(, $pvbezugeinspeisungold) = explode("=", $line);
	}
	if(strpos($line, "sofortll=") !== false) {
		list(, $sofortllold) = explode("=", $line);
	}
	if(strpos($line, "dspeed=") !== false) {
		list(, $dspeedold) = explode("=", $line);
	}

	if(strpos($line, "sdmids1=") !== false) {
		list(, $sdmids1old) = explode("=", $line);
	}
	if(strpos($line, "minimalampv=") !== false) {
		list(, $minimalampvold) = explode("=", $line);
	}
	if(strpos($line, "minimalapv=") !== false) {
		list(, $minimalapvold) = explode("=", $line);
	}
	if(strpos($line, "minimalstromstaerke=") !== false) {
		list(, $minimalstromstaerkeold) = explode("=", $line);
	}
	if(strpos($line, "maximalstromstaerke=") !== false) {
		list(, $maximalstromstaerkeold) = explode("=", $line);
	}
	if(strpos($line, "evsecon=") !== false) {
		list(, $evseconold) = explode("=", $line);
	}
	if(strpos($line, "dacregister=") !== false) {
		list(, $dacregisterold) = explode("=", $line);
	}
	if(strpos($line, "dacregisters2=") !== false) {
		list(, $dacregisters2old) = explode("=", $line);
	}

	if(strpos($line, "dacregisters1=") !== false) {
		list(, $dacregisters1old) = explode("=", $line);
	}
	if(strpos($line, "modbusevsesource=") !== false) {
		list(, $modbusevsesourceold) = explode("=", $line);
	}

	if(strpos($line, "modbusevseid=") !== false) {
		list(, $modbusevseidold) = explode("=", $line);
	}
	if(strpos($line, "modbusevselanip=") !== false) {
		list(, $modbusevselanipold) = explode("=", $line);
	}
	if(strpos($line, "evsesources1=") !== false) {
		list(, $evsesources1old) = explode("=", $line);
	}
	if(strpos($line, "sdm120modbusllid1s1=") !== false) {
		list(, $sdm120modbusllid1s1old) = explode("=", $line);
	}
	if(strpos($line, "sdm120modbusllid2s1=") !== false) {
		list(, $sdm120modbusllid2s1old) = explode("=", $line);
	}
	if(strpos($line, "sdm120modbusllid3s1=") !== false) {
		list(, $sdm120modbusllid3s1old) = explode("=", $line);
	}
	if(strpos($line, "sdm120modbusllid1s2=") !== false) {
		list(, $sdm120modbusllid1s2old) = explode("=", $line);
	}
	if(strpos($line, "sdm120modbusllid2s2=") !== false) {
		list(, $sdm120modbusllid2s2old) = explode("=", $line);
	}
	if(strpos($line, "sdm120modbusllid3s2=") !== false) {
		list(, $sdm120modbusllid3s2old) = explode("=", $line);
	}
	if(strpos($line, "sdm120modbusllid1=") !== false) {
		list(, $sdm120modbusllid1old) = explode("=", $line);
	}
	if(strpos($line, "sdm120modbusllid2=") !== false) {
		list(, $sdm120modbusllid2old) = explode("=", $line);
	}
	if(strpos($line, "sdm120modbusllid3=") !== false) {
		list(, $sdm120modbusllid3old) = explode("=", $line);
	}
	if(strpos($line, "evseids1=") !== false) {
		list(, $evseids1old) = explode("=", $line);
	}
	if(strpos($line, "evseids2=") !== false) {
		list(, $evseids2old) = explode("=", $line);
	}

	if(strpos($line, "evselanips1=") !== false) {
		list(, $evselanips1old) = explode("=", $line);
	}
	if(strpos($line, "lastmanagement=") !== false) {
		list(, $lastmanagementold) = explode("=", $line);
	}
	if(strpos($line, "durchslp1=") !== false) {
		list(, $durchslp1old) = explode("=", $line);
	}
	if(strpos($line, "durchslp2=") !== false) {
		list(, $durchslp2old) = explode("=", $line);
	}
	if(strpos($line, "durchslp3=") !== false) {
		list(, $durchslp3old) = explode("=", $line);
	}
	if(strpos($line, "lastmanagements2=") !== false) {
		list(, $lastmanagements2old) = explode("=", $line);
	}
	if(strpos($line, "lastmmaxw=") !== false) {
		list(, $lastmmaxwold) = explode("=", $line);
	}

	if(strpos($line, "evsecons1=") !== false) {
		list(, $evsecons1old) = explode("=", $line);
	}

	if(strpos($line, "evsecons2=") !== false) {
		list(, $evsecons2old) = explode("=", $line);
	}
	if(strpos($line, "evsesources2=") !== false) {
		list(, $evsesources2old) = explode("=", $line);
	}
	if(strpos($line, "evseids1=") !== false) {
		list(, $evseids1old) = explode("=", $line);
	}
	if(strpos($line, "evselanips2=") !== false) {
		list(, $evselanips2old) = explode("=", $line);
	}
	if(strpos($line, "sdmids2=") !== false) {
		list(, $sdmids2old) = explode("=", $line);
	}
	if(strpos($line, "ladeleistungs2modul=") !== false) {
		list(, $ladeleistungs2modulold) = explode("=", $line);
	}
	if(strpos($line, "wattbezugmodul=") !== false) {
		list(, $wattbezugmodulold) = explode("=", $line);
	}

	if(strpos($line, "vzloggerip=") !== false) {
		list(, $vzloggeripold) = explode("=", $line);
	}
	if(strpos($line, "vzloggerline=") !== false) {
		list(, $vzloggerlineold) = explode("=", $line);
	}
	if(strpos($line, "vzloggerkwhline=") !== false) {
		list(, $vzloggerkwhlineold) = explode("=", $line);
	}
	if(strpos($line, "vzloggerekwhline=") !== false) {
		list(, $vzloggerekwhlineold) = explode("=", $line);
	}
	if(strpos($line, "vzloggerpvip=") !== false) {
		list(, $vzloggerpvipold) = explode("=", $line);
	}
	if(strpos($line, "vzloggerpvline=") !== false) {
		list(, $vzloggerpvlineold) = explode("=", $line);
	}
	if(strpos($line, "sdm630modbusbezugid=") !== false) {
		list(, $sdm630modbusbezugidold) = explode("=", $line);
	}

	if(strpos($line, "sdm630modbusbezuglanip=") !== false) {
		list(, $sdm630modbusbezuglanipold) = explode("=", $line);
	}
	if(strpos($line, "sdm630modbusbezugsource=") !== false) {
		list(, $sdm630modbusbezugsourceold) = explode("=", $line);
	}


	if(strpos($line, "pvwattmodul=") !== false) {
		list(, $pvwattmodulold) = explode("=", $line);
	}

	if(strpos($line, "wrfroniusip=") !== false) {
		list(, $wrfroniusipold) = explode("=", $line);
	}
	if(strpos($line, "wrkostalpikoip=") !== false) {
		list(, $wrkostalpikoipold) = explode("=", $line);
	}
	if(strpos($line, "ladeleistungmodul=") !== false) {
		list(, $ladeleistungmodulold) = explode("=", $line);
	}
	if(strpos($line, "sdm630modbusllid=") !== false) {
		list(, $sdm630modbusllidold) = explode("=", $line);
	}
	if(strpos($line, "sdm630modbusllsource=") !== false) {
		list(, $sdm630modbusllsourceold) = explode("=", $line);
	}
	if(strpos($line, "sdm630modbuslllanip=") !== false) {
		list(, $sdm630modbuslllanipold) = explode("=", $line);
	}
	if(strpos($line, "sdm630modbuswrid=") !== false) {
		list(, $sdm630modbuswridold) = explode("=", $line);
	}
	if(strpos($line, "sdm630modbuswrsource=") !== false) {
		list(, $sdm630modbuswrsourceold) = explode("=", $line);
	}
	if(strpos($line, "sdm630modbuswrlanip=") !== false) {
		list(, $sdm630modbuswrlanipold) = explode("=", $line);
	}
	if(strpos($line, "socmodul=") !== false) {
		list(, $socmodulold) = explode("=", $line);
	}
	if(strpos($line, "hsocip=") !== false) {
		list(, $hsocipold) = explode("=", $line, 2);
	}
	if(strpos($line, "socmodul1=") !== false) {
		list(, $socmodul1old) = explode("=", $line);
	}
	if(strpos($line, "hsocip1=") !== false) {
		list(, $hsocip1old) = explode("=", $line);
	}
	if(strpos($line, "nachtladen=") !== false) {
		list(, $nachtladenold) = explode("=", $line);
	}
	if(strpos($line, "nachtll=") !== false) {
		list(, $nachtllold) = explode("=", $line);
	}
	if(strpos($line, "nachtladens1=") !== false) {
		list(, $nachtladens1old) = explode("=", $line);
	}
	if(strpos($line, "nachtlls1=") !== false) {
		list(, $nachtlls1old) = explode("=", $line);
	}
	if(strpos($line, "nachtsocs1=") !== false) {
		list(, $nachtsocs1old) = explode("=", $line);
	}
	if(strpos($line, "nachtsoc1s1=") !== false) {
		list(, $nachtsoc1s1old) = explode("=", $line);
	}
	if(strpos($line, "nachtladenabuhrs1=") !== false) {
		list(, $nachtladenabuhrs1old) = explode("=", $line);
	}
	if(strpos($line, "nachtladenbisuhrs1=") !== false) {
		list(, $nachtladenbisuhrs1old) = explode("=", $line);
	}
	if(strpos($line, "wr_http_w_url=") !== false) {
		list(, $wr_http_w_urlold) = explode("=", $line, 2);
	}
	if(strpos($line, "wr_http_kwh_url=") !== false) {
		list(, $wr_http_kwh_urlold) = explode("=", $line, 2);
	}
	if(strpos($line, "bezug_http_w_url=") !== false) {
		list(, $bezug_http_w_urlold) = explode("=", $line, 2);
	}
	if(strpos($line, "bezug_http_ikwh_url=") !== false) {
		list(, $bezug_http_ikwh_urlold) = explode("=", $line, 2);
	}
	if(strpos($line, "bezug_http_ekwh_url=") !== false) {
		list(, $bezug_http_ekwh_urlold) = explode("=", $line, 2);
	}
	if(strpos($line, "nachtladenabuhr=") !== false) {
		list(, $nachtladenabuhrold) = explode("=", $line);
	}
	if(strpos($line, "nachtladenbisuhr=") !== false) {
		list(, $nachtladenbisuhrold) = explode("=", $line);
	}
	if(strpos($line, "nachtsoc=") !== false) {
		list(, $nachtsocold) = explode("=", $line);
	}
	if(strpos($line, "nachtsoc1=") !== false) {
		list(, $nachtsoc1old) = explode("=", $line);
	}
	if(strpos($line, "mindestuberschuss=") !== false) {
		list(, $mindestuberschussold) = explode("=", $line);
	}
	if(strpos($line, "abschaltuberschuss=") !== false) {
		list(, $abschaltuberschussold) = explode("=", $line);
	}
	if(strpos($line, "ladeleistungs1modul=") !== false) {
		list(, $ladeleistungs1modulold) = explode("=", $line);
	}
	if(strpos($line, "lastmaxap1=") !== false) {
		list(, $lastmaxap1old) = explode("=", $line);
	}
	if(strpos($line, "lastmaxap2=") !== false) {
		list(, $lastmaxap2old) = explode("=", $line);
	}
	if(strpos($line, "lastmaxap3=") !== false) {
		list(, $lastmaxap3old) = explode("=", $line);
	}
	if(strpos($line, "smaemdbezugid=") !== false) {
		list(, $smaemdbezugidold) = explode("=", $line);
	}
	if(strpos($line, "smaemdllid=") !== false) {
		list(, $smaemdllidold) = explode("=", $line);
	}
	if(strpos($line, "smaemdpvid=") !== false) {
		list(, $smaemdpvidold) = explode("=", $line);
	}
	if(strpos($line, "abschaltverzoegerung=") !== false) {
		list(, $abschaltverzoegerungold) = explode("=", $line);
	}
	if(strpos($line, "evsewifiiplp1=") !== false) {
		list(, $evsewifiiplp1old) = explode("=", $line);
	}
	if(strpos($line, "evsewifiiplp2=") !== false) {
		list(, $evsewifiiplp2old) = explode("=", $line);
	}
	if(strpos($line, "evsewifiiplp3=") !== false) {
		list(, $evsewifiiplp3old) = explode("=", $line);
	}

	if(strpos($line, "evsewifitimeoutlp1=") !== false) {
		list(, $evsewifitimeoutlp1old) = explode("=", $line);
	}

	if(strpos($line, "evsewifitimeoutlp2=") !== false) {
		list(, $evsewifitimeoutlp2old) = explode("=", $line);
	}

	if(strpos($line, "evsewifitimeoutlp3=") !== false) {
		list(, $evsewifitimeoutlp3old) = explode("=", $line);
	}
	if(strpos($line, "mpm3pmllsource=") !== false) {
		list(, $mpm3pmllsourceold) = explode("=", $line);
	}
	if(strpos($line, "mpm3pmlls1source=") !== false) {
		list(, $mpm3pmlls1sourceold) = explode("=", $line);
	}


	if(strpos($line, "mpm3pmpvid=") !== false) {
		list(, $mpm3pmpvidold) = explode("=", $line);
	}
	if(strpos($line, "mpm3pmpvsource=") !== false) {
		list(, $mpm3pmpvsourceold) = explode("=", $line);
	}
	if(strpos($line, "mpm3pmpvlanip=") !== false) {
		list(, $mpm3pmpvlanipold) = explode("=", $line);
	}
	if(strpos($line, "mpm3pmllid=") !== false) {
		list(, $mpm3pmllidold) = explode("=", $line);
	}
	if(strpos($line, "mpm3pmlls1id=") !== false) {
		list(, $mpm3pmlls1idold) = explode("=", $line);
	}

	if(strpos($line, "mpm3pmevuid=") !== false) {
		list(, $mpm3pmevuidold) = explode("=", $line);
	}
	if(strpos($line, "mpm3pmevusource=") !== false) {
		list(, $mpm3pmevusourceold) = explode("=", $line);
	}
	if(strpos($line, "leafusername=") !== false) {
		list(, $leafusernameold) = explode("=", $line);
	}
	if(strpos($line, "leafpasswort=") !== false) {
		list(, $leafpasswortold) = explode("=", $line);
	}
	if(strpos($line, "leafusernames1=") !== false) {
		list(, $leafusernames1old) = explode("=", $line);
	}
	if(strpos($line, "leafpassworts1=") !== false) {
		list(, $leafpassworts1old) = explode("=", $line);
	}
	if(strpos($line, "i3passworts1=") !== false) {
		list(, $i3passworts1old) = explode("=", $line);
	}
	if(strpos($line, "i3passwort=") !== false) {
		list(, $i3passwortold) = explode("=", $line);
	}
	if(strpos($line, "i3username=") !== false) {
		list(, $i3usernameold) = explode("=", $line);
	}
	if(strpos($line, "i3usernames1=") !== false) {
		list(, $i3usernames1old) = explode("=", $line);
	}
	if(strpos($line, "i3vin=") !== false) {
		list(, $i3vinold) = explode("=", $line);
	}
	if(strpos($line, "i3vins1=") !== false) {
		list(, $i3vins1old) = explode("=", $line);
	}
	if(strpos($line, "zoeusername=") !== false) {
		list(, $zoeusernameold) = explode("=", $line);
	}
	if(strpos($line, "zoepasswort=") !== false) {
		list(, $zoepasswortold) = explode("=", $line);
	}
	if(strpos($line, "evnotifypasswort=") !== false) {
		list(, $evnotifypasswortold) = explode("=", $line);
	}
	if(strpos($line, "evnotifyakey=") !== false) {
		list(, $evnotifyakeyold) = explode("=", $line);
	}
	if(strpos($line, "wrjsonurl=") !== false) {
		list(, $wrjsonurlold) = explode("=", $line, 2);
	}
	if(strpos($line, "wrjsonwatt=") !== false) {
		list(, $wrjsonwattold) = explode("=", $line, 2);
	}
	if(strpos($line, "wrjsonkwh=") !== false) {
		list(, $wrjsonkwhold) = explode("=", $line, 2);
	}
	if(strpos($line, "hausbezugnone=") !== false) {
		list(, $hausbezugnoneold) = explode("=", $line);
	}
	if(strpos($line, "bezugjsonurl=") !== false) {
		list(, $bezugjsonurlold) = explode("=", $line, 2);
	}
	if(strpos($line, "bezugjsonwatt=") !== false) {
		list(, $bezugjsonwattold) = explode("=", $line, 2);
	}
	if(strpos($line, "bezugjsonkwh=") !== false) {
		list(, $bezugjsonkwhold) = explode("=", $line, 2);
	}
	if(strpos($line, "einspeisungjsonkwh=") !== false) {
		list(, $einspeisungjsonkwhold) = explode("=", $line, 2);
	}
	if(strpos($line, "bezug_solarlog_ip=") !== false) {
		list(, $bezug_solarlog_ipold) = explode("=", $line);
	}
	if(strpos($line, "speichermodul=") !== false) {
		list(, $speichermodulold) = explode("=", $line);
	}
	if(strpos($line, "speicherleistung_http=") !== false) {
		list(, $speicherleistung_httpold) = explode("=", $line, 2);
	}
	if(strpos($line, "speichersoc_http=") !== false) {
		list(, $speichersoc_httpold) = explode("=", $line, 2);
	}
	if(strpos($line, "soc_tesla_username=") !== false) {
		list(, $socteslausernameold) = explode("=", $line);
	}
	if(strpos($line, "soc_tesla_password=") !== false) {
		list(, $socteslapwold) = explode("=", $line);
	}
	if(strpos($line, "soc_tesla_intervall=") !== false) {
		list(, $socteslaintervallold) = explode("=", $line);
	}
	if(strpos($line, "soc_tesla_intervallladen=") !== false) {
		list(, $socteslaintervallladenold) = explode("=", $line);
	}

	if(strpos($line, "wrkostalpikoip=") !== false) {
		list(, $wrkostalpikoipold) = explode("=", $line);
	}
	if(strpos($line, "solaredgeip=") !== false) {
		list(, $solaredgeipold) = explode("=", $line);
	}
	if(strpos($line, "lllaniplp2=") !== false) {
		list(, $lllaniplp2old) = explode("=", $line);
	}
	if(strpos($line, "sdm630lp2source=") !== false) {
		list(, $sdm630lp2sourceold) = explode("=", $line);
	}
	if(strpos($line, "sdm120lp2source=") !== false) {
		list(, $sdm120lp2sourceold) = explode("=", $line);
	}
	if(strpos($line, "sdm630lp3source=") !== false) {
		list(, $sdm630lp3sourceold) = explode("=", $line);
	}
	if(strpos($line, "sdm120lp3source=") !== false) {
		list(, $sdm120lp3sourceold) = explode("=", $line);
	}
	if(strpos($line, "lllaniplp3=") !== false) {
		list(, $lllaniplp3old) = explode("=", $line);
	}
	if(strpos($line, "lp1name=") !== false) {
		list(, $lp1nameold) = explode("=", $line);
	}
	if(strpos($line, "lp2name=") !== false) {
		list(, $lp2nameold) = explode("=", $line);
	}
	if(strpos($line, "lp3name=") !== false) {
		list(, $lp3nameold) = explode("=", $line);
	}
	if(strpos($line, "goeiplp1=") !== false) {
		list(, $goeiplp1old) = explode("=", $line);
	}
	if(strpos($line, "goetimeoutlp1=") !== false) {
		list(, $goetimeoutlp1old) = explode("=", $line);
	}
	if(strpos($line, "goeiplp2=") !== false) {
		list(, $goeiplp2old) = explode("=", $line);
	}
	if(strpos($line, "goetimeoutlp2=") !== false) {
		list(, $goetimeoutlp2old) = explode("=", $line);
	}
	if(strpos($line, "goeiplp3=") !== false) {
		list(, $goeiplp3old) = explode("=", $line);
	}
	if(strpos($line, "goetimeoutlp3=") !== false) {
		list(, $goetimeoutlp3old) = explode("=", $line);
	}

}

$bezug_http_w_urlold = str_replace( "'", "", $bezug_http_w_urlold);
$bezug_http_ikwh_urlold = str_replace( "'", "", $bezug_http_ikwh_urlold);
$bezug_http_ekwh_urlold = str_replace( "'", "", $bezug_http_ekwh_urlold);
$wr_http_w_urlold = str_replace( "'", "", $wr_http_w_urlold);
$wr_http_kwh_urlold = str_replace( "'", "", $wr_http_kwh_urlold);
$hsocipold = str_replace( "'", "", $hsocipold);
$wrjsonurlold = str_replace( "'", "", $wrjsonurlold);
$wrjsonwattold = str_replace( "'", "", $wrjsonwattold);
$wrjsonkwhold = str_replace( "'", "", $wrjsonkwhold);
$bezugjsonurlold = str_replace( "'", "", $bezugjsonurlold);
$bezugjsonwattold = str_replace( "'", "", $bezugjsonwattold);
$bezugjsonkwhold = str_replace( "'", "", $bezugjsonkwhold);
$einspeisungjsonkwhold = str_replace( "'", "", $einspeisungjsonkwhold);
$bezug_solarlog_ipold = str_replace( "'", "", $bezug_solarlog_ipold);
$speichersoc_httpold = str_replace( "'", "", $speichersoc_httpold);
$speicherleistung_httpold = str_replace( "'", "", $speicherleistung_httpold);
$solaredgeipold = str_replace( "'", "", $solaredgeipold);
$lp1nameold = str_replace( "'", "", $lp1nameold);
$lp2nameold = str_replace( "'", "", $lp2nameold);
$lp3nameold = str_replace( "'", "", $lp3nameold);



?>



	<div class="container">

 
<div class="row"><br>
 <ul class="nav nav-tabs">
    <li><a data-toggle="tab" href="./index.php">Zurueck</a></li>
    <li><a href="./settings.php">Ladeeinstellungen</a></li>
    <li class="active"><a href="./modulconfig.php">Modulkonfiguration</a></li>
    <li><a href="./misc.php">Misc</a></li>
  </ul><br><br>
 </div>



     
<form action="./tools/savemodul.php" method="POST">


<div class="row">
	<h3> Erster Ladepunkt </h3>
</div>
<div class="row">
	<b><label for="lp1name">Name Ladepunkt 1:</label></b>
			<input type="text" name="lp1name" id="lp1name" value="<?php echo $lp1nameold ?>"><br>
	
</div>
<div class="row">
	<b><label for="evsecon">Anbindung Ladepunkt 1:</label></b>
        <select type="text" name="evsecon" id="evsecon">
		<option <?php if($evseconold == "modbusevse\n") echo selected ?> value="modbusevse">Modbusevse</option>
		<option <?php if($evseconold == "dac\n") echo selected ?> value="dac">DAC</option>
		<option <?php if($evseconold == "simpleevsewifi\n") echo selected ?> value="simpleevsewifi">SimpleEVSEWifi</option>
		<option <?php if($evseconold == "goe\n") echo selected ?> value="goe">Go-e</option>
	</select>

</div>
<div class="row">
	Gültige Werte dac, modbusevse. Weitere Konfiguration je nach Anbindung erforderlich! Modbus nur mit EVSE DIN getestet. Auf der EVSE muss Register 2003 auf 1 gesetzt werden (Deaktivierung analog Eingang), sonst kein beschreiben möglich<br><br>
</div>
<div id="evsecondac">
	<div class="row bg-success">
		<b><label for="dacregister">Dacregister:</label></b>
		<input type="text" name="dacregister" id="dacregister" value="<?php echo $dacregisterold ?>"><br>
	</div>
	<div class="row bg-success">
	Gültige Werte 0-99. Bei EVSE Anbindung per DAC (MCP 4725) Standardwert meist 62, oft auch 60 oder 48. Abhängig vom verbauten MCP<br>Der benötigte Wert sollte <a href="../ramdisk/i2csearch">HIER</a> zu finden sein. <br> Alternativ rauszufinden bei angeschlossenem MCP auf der shell mit dem Befehl: "sudo i2cdetect -y 1"<br><br>
	</div>
</div>
<div id="evseconswifi">
<div class="row bg-info">
	<b><label for="evsewifiiplp1">Simple EVSE Wifi IP Adressee:</label></b>
	<input type="text" name="evsewifiiplp1" id="evsewifiiplp1" value="<?php echo $evsewifiiplp1old ?>"><br>
</div>
<div class="row bg-info">
	Gültige Werte IP Adresse im Format: 192.168.0.12<br><br>
</div>
<div class="row bg-info">
	<b><label for="evsewifitimeoutlp1">Simple EVSE Wifi Timeout:</label></b>
	<input type="text" name="evsewifitimeoutlp1" id="evsewifitimeoutlp1" value="<?php echo $evsewifitimeoutlp1old ?>"><br>
</div>
<div class="row bg-info">
	Gültige Werte Zahl. Gibt die Zeit in Sekunden an wie lange auf Antwort der Simple EVSE gewartet wird. Bei gutem Wlan reichen 2 Sekunden aus. <br> Zulange Wartezeit zieht einen Verzug der Regellogik von OpenWB mit sich wenn die SimpleEVSE z.B. gerade unterwegs genutzt wird.<br><br>
</div>

</div>
<div id="evseconmod">
<div class="row bg-info">
	<b><label for="modbusevsesource">EVSE Source:</label></b>
	<input type="text" name="modbusevsesource" id="modbusevsesource" value="<?php echo $modbusevsesourceold ?>"><br>
</div>
<div class="row bg-info">
	Gültige Werte /dev/ttyUSB0, /dev/virtualcom0. Serieller Port an dem der Modbus der EVSE angeschlossen ist.<br><br>
</div>
<div class="row bg-info">
	<b><label for="modbusevseid">EVSE ID:</label></b>
	<input type="text" name="modbusevseid" id="modbusevseid" value="<?php echo $modbusevseidold ?>"><br>
</div>
<div class="row bg-info">
	Gültige Werte 1-254. Modbus ID der EVSE.<br><br>
</div>
<div class="row bg-info">
	<b><label for="modbusevselanip">RS485/Lan-Konverter IP:</label></b>
	<input type="text" name="modbusevselanip" id="modbusevselanip" value="<?php echo $modbusevselanipold ?>"><br>
</div>
<div class="row bg-info">
	Gültige Werte IP. IP Adresse des Modbus/Lan Konverter. Vermutlich gleich der IP des SDM Zählers in der WB.<br><br>
</div>
</div>
<div id="evsecongoe">
<div class="row bg-info">
	<b><label for="goeiplp1">Go-e IP Adressee:</label></b>
	<input type="text" name="goeiplp1" id="goeiplp1" value="<?php echo $goeiplp1old ?>"><br>
</div>
<div class="row bg-info">
	Gültige Werte IP Adresse im Format: 192.168.0.12<br><br>
</div>
<div class="row bg-info">
	<b><label for="goetimeoutlp1">Go-e Timeout:</label></b>
	<input type="text" name="goetimeoutlp1" id="goetimeoutlp1" value="<?php echo $goetimeoutlp1old ?>"><br>
</div>
<div class="row bg-info">
	Gültige Werte Zahl. Gibt die Zeit in Sekunden an wie lange auf Antwort der Go-e gewartet wird. Bei gutem Wlan reichen 2 Sekunden aus. <br> Zulange Wartezeit zieht einen Verzug der Regellogik von OpenWB mit sich wenn die Go-e z.B. gerade unterwegs genutzt wird.<br><br>
</div>

</div>
<script>
$(function() {
      if($('#evsecon').val() == 'dac') {
		$('#evsecondac').show(); 
		$('#evseconmod').hide();
		$('#evseconswifi').hide();
		$('#llmodullp1').show();
		$('#evsecongoe').hide();

	}
	if($('#evsecon').val() == 'modbusevse') {
		$('#evseconswifi').hide();
      		$('#evsecondac').hide();
		$('#evseconmod').show();
		$('#llmodullp1').show();
		$('#evsecongoe').hide();

	} 
	if($('#evsecon').val() == 'simpleevsewifi') {
		$('#evseconswifi').show();
      		$('#evsecondac').hide();
		$('#evseconmod').hide();
		$('#llmodullp1').hide();
		$('#evsecongoe').hide();

      	} 
		if($('#evsecon').val() == 'goe') {
			$('#evsecongoe').show();
			$('#evsecondac').hide();
			$('#evseconmod').hide();
			$('#llmodullp1').hide();
			$('#evseconswifi').hide();
	        } 




	$('#evsecon').change(function(){
	        if($('#evsecon').val() == 'dac') {
			$('#evsecondac').show(); 
			$('#evseconmod').hide();
			$('#evseconswifi').hide();
			$('#llmodullp1').show();
			$('#evsecongoe').hide();


		}
		if($('#evsecon').val() == 'modbusevse') {
			$('#evseconswifi').hide();
			$('#evsecondac').hide();
			$('#evseconmod').show();
			$('#llmodullp1').show();
			$('#evsecongoe').hide();

		} 
		if($('#evsecon').val() == 'simpleevsewifi') {
			$('#evseconswifi').show();
			$('#evsecondac').hide();
			$('#evseconmod').hide();
			$('#llmodullp1').hide();
			$('#evsecongoe').hide();
	        } 
		if($('#evsecon').val() == 'goe') {
			$('#evsecongoe').show();
			$('#evsecondac').hide();
			$('#evseconmod').hide();
			$('#llmodullp1').hide();
			$('#evseconswifi').hide();
	        } 
	    });
});
</script>

<br>
<div id="llmodullp1">
<div class="row">
	<b><label for="ladeleistungmodul">Ladeleistungmodul:</label></b>
	<select type="text" name="ladeleistungmodul" id="ladeleistungmodul">
		<option <?php if($ladeleistungmodulold == "none\n") echo selected ?> value="none">Nicht vorhanden</option>
		<option <?php if($ladeleistungmodulold == "sdm630modbusll\n") echo selected ?> value="sdm630modbusll">SDM 630 Modbus</option>
		<option <?php if($ladeleistungmodulold == "smaemd_ll\n") echo selected ?> value="smaemd_ll">SMA Energy Meter</option>
		<option <?php if($ladeleistungmodulold == "sdm120modbusll\n") echo selected ?> value="sdm120modbusll">SDM 120 Modbus</option>
		<option <?php if($ladeleistungmodulold == "simpleevsewifi\n") echo selected ?> value="simpleevsewifi">Simple EVSE Wifi</option>
		<option <?php if($ladeleistungmodulold == "mpm3pmll\n") echo selected ?> value="mpm3pmll">MPM3PM</option>
	</select>
</div>
<div id="llmnone">
	
</div>


<div id="llmpm3pm">
		<div class="row bg-info">
		<b><label for="mpm3pmll">MPM3PM Modbus Ladeleistung Source:</label></b>
		<input type="text" name="mpm3pmllsource" id="mpm3pmllsource" value="<?php echo $mpm3pmllsourceold ?>"><br>
	</div>
	<div class="row bg-info">
		Gültige Werte /dev/ttyUSB0, /dev/virtualcomX. Serieller Port an dem der MPM3PM in der Wallbox angeschlossen ist. Meist /dev/ttyUSB0<br>Nach ändern der Einstellung von ttyUSB auf virtualcom0 ist ein Neustart erforderlich<br><br>
	</div>
	<div class="row bg-info">
		<b><label for="mpm3pmllid">MPM3PM Modbus Ladeleistung ID:</label></b>
		<input type="text" name="mpm3pmllid" id="mpm3pmllid" value="<?php echo $mpm3pmllidold ?>"><br>
	</div>
	<div class="row bg-info">
		Gültige Werte 1-254. Modbus ID des MPM3PM.<br><br>
	</div>


</div>

<div id="llmsdm">
	<div class="row bg-info">
		<b><label for="sdm630modbusllsource">Zähler Source:</label></b>
		<input type="text" name="sdm630modbusllsource" id="sdm630modbusllsource" value="<?php echo $sdm630modbusllsourceold ?>"><br>
	</div>
	<div class="row bg-info">
		Gültige Werte /dev/ttyUSB0, /dev/virtualcomX. Serieller Port an dem der SDM in der Wallbox angeschlossen ist. Meist /dev/ttyUSB0<br>Nach ändern der Einstellung von ttyUSB auf virtualcom0 ist ein Neustart erforderlich<br><br>
	</div>
	<div class="row bg-info">
		<b><label for="sdm630modbusllid">Zähler ID:</label></b>
		<input type="text" name="sdm630modbusllid" id="sdm630modbusllid" value="<?php echo $sdm630modbusllidold ?>"><br>
	</div>
	<div class="row bg-info">
		Gültige Werte 1-254. Modbus ID des SDM. Für SDM230 & SDM630v2.<br><br>
	</div>
</div>
	<div id="sdm120div">
	<div class="row bg-info">
		<b><label for="sdm630modbusllsource">Zähler Source:</label></b>
		<input type="text" name="sdm630modbusllsource" id="sdm630modbusllsource" value="<?php echo $sdm630modbusllsourceold ?>"><br>
	</div>
	<div class="row bg-info">
		Gültige Werte /dev/ttyUSB0, /dev/virtualcomX. Serieller Port an dem der SDM in der Wallbox angeschlossen ist. Meist /dev/ttyUSB0<br>Nach ändern der Einstellung von ttyUSB auf virtualcom0 ist ein Neustart erforderlich<br><br>
	</div>

	<div class="row bg-info">
		<b><label for="sdm120modbusllid1">SDM 120 Zähler 1 ID:</label></b>
		<input type="text" name="sdm120modbusllid1" id="sdm120modbusllid1" value="<?php echo $sdm120modbusllid1old ?>"><br>
	</div>
	<div class="row bg-info">
		Gültige Werte 1-254. Modbus ID des Ladepunkt 1 SDM Zählers in der WB.<br><br>
	</div>
	<div class="row bg-info">
		<b><label for="sdm120modbusllid2">SDM 120 Zähler 2 ID:</label></b>
		<input type="text" name="sdm120modbusllid2" id="sdm120modbusllid2" value="<?php echo $sdm120modbusllid2old ?>"><br>
	</div>
	<div class="row bg-info">
		Gültige Werte 1-254. Modbus ID des Ladepunkt 1 SDM Zählers 2 in der WB.  Ist keine zweite Phase / SDM120 vorhanden bitte none eintragen.<br><br>
	</div>
	<div class="row bg-info">
		<b><label for="sdm120modbusllid3">SDM 120 Zähler 3 ID:</label></b>
		<input type="text" name="sdm120modbusllid3" id="sdm120modbusllid3" value="<?php echo $sdm120modbusllid3old ?>"><br>
	</div>
	<div class="row bg-info">
		Gültige Werte 1-254. Modbus ID des Ladepunkt 1 SDM Zählers 3 in der WB. Ist keine dritte Phase / SDM120 vorhanden bitte none eintragen.<br><br>
	</div>
	</div>
<div id="rs485lanlp1">
	<div class="row bg-info">
		<b><label for="sdm630modbuslllanip">RS485/Lan-Konverter IP:</label></b>
		<input type="text" name="sdm630modbuslllanip" id="sdm630modbuslllanip" value="<?php echo $sdm630modbuslllanipold ?>"><br>
	</div>
	<div class="row bg-info">
		Ist nur von belang wenn die Source auf /dev/virtualcomX steht. Ansonsten irrelevant<br>
		Gültige Werte IP. Wenn ein LAN Konverter genutzt wird muss die Source auf /dev/virtualcomx (z.B. /dev/virtualcom0) gesetzt werden.<br><br>
	</div>
</div>
<div id="llswifi">
<div class="row">
Keine Konfiguration erforderlich.<br>
</div>
</div>
<div id="llsma">
	<div class="row">
		<b><label for="smaemdllid">Seriennummer des SMA Energy Meter</label></b>
		<input type="text" name="smaemdllid" id="smaemdllid" value="<?php echo $smaemdllidold ?>"><br>
	</div>
	<div class="row">
		Gültige Werte Seriennummer. Hier die Seriennummer des SMA Meter für die Ladeleistung angeben<br>Infos zum SMA Energy Meter <a href="https://github.com/snaptec/openWB#extras">HIER</a><br>

	</div>
</div>
</div>


<script>
$(function() {
      if($('#ladeleistungmodul').val() == 'none') {
		$('#llmnone').show(); 
		$('#llmsdm').hide();
		$('#llmpm3pm').hide();
		$('#llswifi').hide();
		$('#llsma, #sdm120div').hide();
		$('#rs485lanlp1').hide();

      } 
      if($('#ladeleistungmodul').val() == 'sdm630modbusll') {
		$('#llmnone').hide(); 
		$('#llmsdm').show();
		$('#llsma, #sdm120div').hide();
		$('#llswifi').hide();
		$('#llmpm3pm').hide();
		$('#rs485lanlp1').show();

      } 
      if($('#ladeleistungmodul').val() == 'smaemd_ll') {
		$('#llmnone').hide(); 
		$('#llmsdm, #sdm120div').hide();
		$('#llsma').show();
		$('#llmpm3pm').hide();
		$('#llswifi').hide();
		$('#rs485lanlp1').hide();

      } 
      if($('#ladeleistungmodul').val() == 'sdm120modbusll') {
		$('#llmnone').hide(); 
		$('#llmsdm, #llsma').hide();
		$('#sdm120div').show();
		$('#llmpm3pm').hide();
		$('#llswifi').hide();
		$('#rs485lanlp1').show();

      } 
      if($('#ladeleistungmodul').val() == 'simpleevsewifi') {
		$('#llmnone').hide(); 
		$('#llmsdm, #llsma').hide();
		$('#sdm120div').hide();
		$('#llswifi').show();
		$('#llmpm3pm').hide();
		$('#rs485lanlp1').hide();

      } 
      if($('#ladeleistungmodul').val() == 'mpm3pmll') {
		$('#llmnone').hide(); 
		$('#llmsdm, #llsma').hide();
		$('#sdm120div').hide();
		$('#llswifi').hide();
		$('#llmpm3pm').show();
		$('#rs485lanlp1').show();

      } 



 

	$('#ladeleistungmodul').change(function(){
	        if($('#ladeleistungmodul').val() == 'none') {
			$('#llmnone').show(); 
			$('#llmsdm').hide();
			$('#llsma, #sdm120div').hide();
		$('#llmpm3pm').hide();
			$('#llswifi').hide();
		$('#rs485lanlp1').hide();


	        } 
      if($('#ladeleistungmodul').val() == 'sdm630modbusll') {
	      $('#llmnone').hide();
		$('#llmpm3pm').hide();
		$('#llmsdm').show();
		$('#llsma, #sdm120div').hide();
		$('#llswifi').hide();
		$('#rs485lanlp1').show();


      } 
      if($('#ladeleistungmodul').val() == 'smaemd_ll') {
	      $('#llmnone').hide();
	     $('#llmpm3pm').hide();
		$('#llmsdm, #sdm120div').hide();
		$('#llsma').show();
		$('#llswifi').hide();
		$('#rs485lanlp1').hide();


      } 
      if($('#ladeleistungmodul').val() == 'sdm120modbusll') {
 		$('#llmpm3pm').hide();     
	      $('#llmnone').hide(); 
		$('#llmsdm, #llsma').hide();
		$('#sdm120div').show();
		$('#llswifi').hide();
		$('#rs485lanlp1').show();


      } 
      if($('#ladeleistungmodul').val() == 'mpm3pmll') {
	      $('#llmnone').hide();
		$('#llmsdm, #llsma').hide();
		$('#sdm120div').hide();
		$('#llswifi').hide();
		$('#llmpm3pm').show();
		$('#rs485lanlp1').show();
      } 

      if($('#ladeleistungmodul').val() == 'simpleevsewifi') { 
		$('#llmpm3pm').hide();
	      $('#llmnone').hide(); 
		$('#llmsdm, #llsma').hide();
		$('#sdm120div').hide();
		$('#llswifi').show();
		$('#rs485lanlp1').hide();
      } 
	});
});


</script>
<br>

<div class="row">
	<b><label for="socmodul">SOC Modul:</label></b>
	<select type="text" name="socmodul" id="socmodul">
		<option <?php if($socmodulold == "none\n") echo selected ?> value="none">Nicht vorhanden</option>
		<option <?php if($socmodulold == "soc_http\n") echo selected ?> value="soc_http">SoC HTTP</option>
		<option <?php if($socmodulold == "soc_leaf\n") echo selected ?> value="soc_leaf">SoC Nissan Leaf</option>
		<option <?php if($socmodulold == "soc_i3\n") echo selected ?> value="soc_i3">SoC BMW i3</option>
		<option <?php if($socmodulold == "soc_zoe\n") echo selected ?> value="soc_zoe">SoC Renault Zoe</option>
		<option <?php if($socmodulold == "soc_evnotify\n") echo selected ?> value="soc_evnotify">SoC EVNotify</option>
		<option <?php if($socmodulold == "soc_tesla\n") echo selected ?> value="soc_tesla">SoC Tesla</option>

	</select>
</div>
<div id="socmnone">
	<br>
</div>
<div id="socmtesla">
	<div class="row bg-info">
	</div>
	<div class="row bg-info">
		<b><label for="teslasocuser">Tesla Benutzername:</label></b>
		<input type="text" name="teslasocuser" id="teslasocuser" value="<?php echo $socteslausernameold ?>"><br>
	</div>
	<div class="row bg-info">
		Email Adresse des Tesla Logins<br><br>
	</div>
	<div class="row bg-info">
		<b><label for="teslasocpw">Tesla Passwort:</label></b>
		<input type="text" name="teslasocpw" id="teslasocpw" value="<?php echo $socteslapwold ?>"><br>
	</div>
	<div class="row bg-info">
		Password des Tesla Logins<br><br>
	</div>
	<div class="row bg-info">
		<b><label for="teslasocintervall">Abfrageintervall Standby:</label></b>
		<input type="text" name="teslasocintervall" id="teslasocintervall" value="<?php echo $socteslaintervallold ?>"><br>
	</div>
	<div class="row bg-info">
		Wie oft der Tesla abgefragt wird wenn nicht geladen wird. Angabe in Minuten.<br><br>
	</div>
	<div class="row bg-info">
		<b><label for="teslasocintervallladen">Abfrageintervall Laden:</label></b>
		<input type="text" name="teslasocintervallladen" id="teslasocintervallladen" value="<?php echo $socteslaintervallladenold ?>"><br>
	</div>
	<div class="row bg-info">
		Wie oft der Tesla abgefragt wird während geladen wird. Angabe in Minuten.<br><br>
	</div>


</div>
<div id="socmhttp">
	<div class="row bg-info">
	</div>
	<div class="row bg-info">
		<b><label for="hsocip">SOC Http Abfrage URL:</label></b>
		<input type="text" name="hsocip" id="hsocip" value="<?php echo htmlspecialchars($hsocipold) ?>"><br>
	</div>
	<div class="row bg-info">
		Gültige Werte none, "url". URL für die Abfrage des Soc, Antwort muss der reine Zahlenwert sein.<br><br>
	</div>
</div>
<div id="soczoe">
	<div class="row bg-info">
		<b><label for="zoeusername">Benutzername:</label></b>
		<input type="text" name="zoeusername" id="zoeusername" value="<?php echo $zoeusernameold ?>"><br>
	</div>
	<div class="row bg-info">
		Renault Zoe Benutzername<br><br>
	</div>
	<div class="row bg-info">
		<b><label for="zoepasswort">Passwort:</label></b>
		<input type="text" name="zoepasswort" id="zoepasswort" value="<?php echo $zoepasswortold ?>"><br>
	</div>
	<div class="row bg-info">
		Renault Zoe Passwort<br><br>
	</div>
</div>
<div id="socevnotify">
	<div class="row bg-info">
		<b><label for="evnotifyakey">Akey:</label></b>
		<input type="text" name="evnotifyakey" id="evnotifyakey" value="<?php echo $evnotifyakeyold ?>"><br>
	</div>
	<div class="row bg-info">
		Akey des EVNotify Kontos<br><br>
	</div>
	<div class="row bg-info">
		<b><label for="evnotifypasswort">Passwort:</label></b>
		<input type="text" name="evnotifypasswort" id="evnotifypasswort" value="<?php echo $evnotifypasswortold ?>"><br>
	</div>
	<div class="row bg-info">
		Passwort des Kontos<br><br>
	</div>
</div>

<div id="socleaf">
	<div class="row bg-info">
		<b><label for="leafusername">Benutzername:</label></b>
		<input type="text" name="leafusername" id="leafusername" value="<?php echo $leafusernameold ?>"><br>
	</div>
	<div class="row bg-info">
		Nissan Connect Benutzername<br><br>
	</div>
	<div class="row bg-info">
		<b><label for="leafpasswort">Passwort:</label></b>
		<input type="text" name="leafpasswort" id="leafpasswort" value="<?php echo $leafpasswortold ?>"><br>
	</div>
	<div class="row bg-info">
		Nissan Connect Passwort<br><br>
	</div>
</div>
<div id="soci3">
	<div class="row bg-info">
		<b><label for="i3username">Benutzername:</label></b>
		<input type="text" name="i3username" id="i3username" value="<?php echo $i3usernameold ?>"><br>
	</div>
	<div class="row bg-info">
		BMW Services Benutzername<br><br>
	</div>
	<div class="row bg-info">
		<b><label for="i3passwort">Passwort:</label></b>
		<input type="text" name="i3passwort" id="i3passwort" value="<?php echo $i3passwortold ?>"><br>
	</div>
	<div class="row bg-info">
		BMW Services Passwort<br><br>
	</div>
	<div class="row bg-info">
		<b><label for="i3vin">VIN:</label></b>
		<input type="text" name="i3vin" id="i3vin" value="<?php echo $i3vinold ?>"><br>
	</div>
	<div class="row bg-info">
		BMW i3 VIN<br><br>
	</div>

</div>


<script>
$(function() {
      if($('#socmodul').val() == 'none') {
		$('#socmnone').show(); 
		$('#socmhttp').hide();
		$('#socleaf').hide();
		$('#soci3').hide();
		$('#soczoe').hide();
		$('#socevnotify').hide();
		$('#socmtesla').hide();


      } 
     
   if($('#socmodul').val() == 'soc_http')   {
		$('#socmnone').hide();
		$('#socleaf').hide();
		$('#socmhttp').show();	
		$('#soci3').hide();
		$('#soczoe').hide();
		$('#socevnotify').hide();
		$('#socmtesla').hide();


      } 
   if($('#socmodul').val() == 'soc_leaf')   {
		$('#socmnone').hide();
		$('#socleaf').show();
	       	$('#socmhttp').hide();	
		$('#soci3').hide();
		$('#soczoe').hide();
		$('#socevnotify').hide();

   } 
   if($('#socmodul').val() == 'soc_i3')   {
		$('#socmnone').hide();
		$('#socleaf').hide();
	       	$('#socmhttp').hide();	
		$('#soci3').show();
		$('#soczoe').hide();
		$('#socevnotify').hide();
		$('#socmtesla').hide();

      } 
   if($('#socmodul').val() == 'soc_zoe')   {
		$('#socmnone').hide();
		$('#socleaf').hide();
	       	$('#socmhttp').hide();	
		$('#soci3').hide();
		$('#soczoe').show();
		$('#socevnotify').hide();
		$('#socmtesla').hide();

   }
   if($('#socmodul').val() == 'soc_evnotify')   {
		$('#socmnone').hide();
		$('#socleaf').hide();
	       	$('#socmhttp').hide();	
		$('#soci3').hide();
		$('#soczoe').hide();
		$('#socevnotify').show();
		$('#socmtesla').hide();

   }
   if($('#socmodul').val() == 'soc_tesla')   {
		$('#socmnone').hide();
		$('#socleaf').hide();
	       	$('#socmhttp').hide();	
		$('#soci3').hide();
		$('#soczoe').hide();
		$('#socevnotify').hide();
		$('#socmtesla').show();

      } 
	$('#socmodul').change(function(){
        if($('#socmodul').val() == 'none') {
		$('#socmnone').show(); 
		$('#socmhttp').hide();
		$('#socleaf').hide();
		$('#soci3').hide();
		$('#soczoe').hide();
		$('#socevnotify').hide();
		$('#socmtesla').hide();


      } 
     
   if($('#socmodul').val() == 'soc_http')   {
		$('#socmnone').hide();
		$('#socleaf').hide();
		$('#socmhttp').show();	
		$('#soci3').hide();
		$('#soczoe').hide();
		$('#socevnotify').hide();
		$('#socmtesla').hide();


      } 
   if($('#socmodul').val() == 'soc_leaf')   {
		$('#socmnone').hide();
		$('#socleaf').show();
	       	$('#socmhttp').hide();	
		$('#soci3').hide();
		$('#soczoe').hide();
		$('#socevnotify').hide();
		$('#socmtesla').hide();

   } 
   if($('#socmodul').val() == 'soc_i3')   {
		$('#socmnone').hide();
		$('#socleaf').hide();
	       	$('#socmhttp').hide();	
		$('#soci3').show();
		$('#soczoe').hide();
		$('#socevnotify').hide();
		$('#socmtesla').hide();

      } 
   if($('#socmodul').val() == 'soc_zoe')   {
		$('#socmnone').hide();
		$('#socleaf').hide();
	       	$('#socmhttp').hide();	
		$('#soci3').hide();
		$('#soczoe').show();
		$('#socevnotify').hide();
		$('#socmtesla').hide();

   }
   if($('#socmodul').val() == 'soc_evnotify')   {
		$('#socmnone').hide();
		$('#socleaf').hide();
	       	$('#socmhttp').hide();	
		$('#soci3').hide();
		$('#soczoe').hide();
		$('#socevnotify').show();
		$('#socmtesla').hide();

      } 
   if($('#socmodul').val() == 'soc_tesla')   {
		$('#socmnone').hide();
		$('#socleaf').hide();
	       	$('#socmhttp').hide();	
		$('#soci3').hide();
		$('#soczoe').hide();
		$('#socevnotify').hide();
		$('#socmtesla').show();

      } 
	    });
});
</script>


<hr>
<div class="row">
	<b><h4><label for="lastmanagement">Zweiter Ladepunkte:</label></b>
	<select type="text" name="lastmanagement" id="lastmanagement">
		<option <?php if($lastmanagementold == 0) echo selected ?> value="0">Aus</option>
		<option <?php if($lastmanagementold == 1) echo selected ?> value="1">An</option>
	</select></h4>
</div>
<div id="lastmmaus">
	<br>
</div>
<div id="lastmman" style="margin:5em;">


	

	<div class="row">
	</div>
<div class="row">
	<b><label for="lp2name">Name Ladepunkt 2:</label></b>
			<input type="text" name="lp2name" id="lp2name" value="<?php echo $lp2nameold ?>"><br>
	
</div>
	<div class="row">
		<b><label for="evsecons1">Anbindung der EVSE an Ladepunkt 2:</label></b>
		<select type="text" name="evsecons1" id="evsecons1">
			<option <?php if($evsecons1old == "modbusevse\n") echo selected ?> value="modbusevse">Modbus</option>
			<option <?php if($evsecons1old == "dac\n") echo selected ?> value="dac">DAC</option>
			<option <?php if($evsecons1old == "simpleevsewifi\n") echo selected ?> value="simpleevsewifi">SimpleEVSEWifi</option>
			<option <?php if($evsecons1old == "goe\n") echo selected ?> value="goe">Go-e</option>

		</select>
	</div>
	<div id="evseconmbs1">
		<div class="row">
			Modbus für EVSE DIN. Auf der EVSE muss Register 2003 auf 1 gesetzt werden (Deaktivierung analog Eingang), sonst kein beschreiben möglich<br><br>
		</div>
		<div class="row bg-info">
			<b><label for="evsesources1">EVSE Source:</label></b>
			<input type="text" name="evsesources1" id="evsesources1" value="<?php echo $evsesources1old ?>"><br>
		</div>
		<div class="row bg-info">
			Gültige Werte /dev/ttyUSB0, /dev/virtualcom0. Serieller Port an dem der Modbus der EVSE angeschlossen ist.<br><br>
		</div>
		<div class="row bg-info">
			<b><label for="evseids1">EVSE ID:</label></b>
			<input type="text" name="evseids1" id="evseids1" value="<?php echo $evseids1old ?>"><br>
		</div>
		<div class="row bg-info">
			Gültige Werte 1-254. Modbus ID der Slave 1 EVSE.<br><br>
		</div>
		<div class="row bg-info">
			<b><label for="evselanips1">RS485/Lan-Konverter IP:</label></b>
			<input type="text" name="evselanips1" id="evselanips1" value="<?php echo $evselanips1old ?>"><br>
		</div>
		<div class="row bg-info">
			Gültige Werte IP. Ist die source "virtualcomX" wird automatisch ein Lan Konverter genutzt, ansonsten ist diese Option irrelevant.<br><br>
		</div>
	</div>
	<div id="evsecondacs1">
		<div class="row bg-success">
			<b><label for="dacregisters1">Dacregister:</label></b>
			<input type="text" name="dacregisters1" id="dacregisters1" value="<?php echo $dacregisters1old ?>"><br>
		</div>
		<div class="row bg-success">
		Gültige Werte 0-99. Bei EVSE Anbindung per DAC (MCP 4725) Standardwert meist 62, oft auch 60 oder 48. Abhängig vom verbauten MCP<br>Rauszufinden bei angeschlossenem MCP auf der shell mit dem Befehl: "sudo i2cdetect -y 1". Muss sich bei Nutzung von zweimal DAC zum ersten unterscheiden!<br><br>
		</div>
	</div>

<div id="evseconswifis1">
<div class="row bg-info">
	<b><label for="evsewifiiplp2">Simple EVSE Wifi IP Adressee:</label></b>
	<input type="text" name="evsewifiiplp2" id="evsewifiiplp2" value="<?php echo $evsewifiiplp2old ?>"><br>
</div>
<div class="row bg-info">
	Gültige Werte IP Adresse im Format: 192.168.0.12<br><br>
</div>
<div class="row bg-info">
	<b><label for="evsewifitimeoutlp2">Simple EVSE Wifi Timeout:</label></b>
	<input type="text" name="evsewifitimeoutlp2" id="evsewifitimeoutlp2" value="<?php echo $evsewifitimeoutlp2old ?>"><br>
</div>
<div class="row bg-info">
	Gültige Werte Zahl. Gibt die Zeit in Sekunden an wie lange auf Antwort der Simple EVSE gewartet wird. Bei gutem Wlan reichen 2 Sekunden aus. <br> Zulange Wartezeit zieht einen Verzug der Regellogik von OpenWB mit sich wenn die SimpleEVSE z.B. gerade unterwegs genutzt wird.<br><br>
</div>

</div>
<div id="evsecongoes1">
<div class="row bg-info">
	<b><label for="goeiplp2">Go-e IP Adressee:</label></b>
	<input type="text" name="goeiplp2" id="goeiplp2" value="<?php echo $goeiplp2old ?>"><br>
</div>
<div class="row bg-info">
	Gültige Werte IP Adresse im Format: 192.168.0.12<br><br>
</div>
<div class="row bg-info">
	<b><label for="goetimeoutlp2">Go-e Timeout:</label></b>
	<input type="text" name="goetimeoutlp2" id="goetimeoutlp2" value="<?php echo $goetimeoutlp2old ?>"><br>
</div>
<div class="row bg-info">
	Gültige Werte Zahl. Gibt die Zeit in Sekunden an wie lange auf Antwort der Go-e gewartet wird. Bei gutem Wlan reichen 2 Sekunden aus. <br> Zulange Wartezeit zieht einen Verzug der Regellogik von OpenWB mit sich wenn die Go-e z.B. gerade unterwegs genutzt wird.<br><br>
</div>

</div>

<script>


$(function() {
      if($('#evsecons1').val() == 'dac') {
		$('#evsecondacs1').show(); 
		$('#evseconmbs1').hide();
		$('#evseconswifis1').hide();
		$('#llmodullp2').show();
		$('#evsecongoes1').hide();

      } 
	if($('#evsecons1').val() == 'modbusevse') {
		$('#evseconswifis1').hide();
		$('#evsecondacs1').hide();
		$('#evseconmbs1').show();
		$('#llmodullp2').show();
		$('#evsecongoes1').hide();

	} 
	if($('#evsecons1').val() == 'simpleevsewifi') {
		$('#evseconswifis1').show();
		$('#evsecondacs1').hide();
		$('#evseconmbs1').hide();
		$('#llmodullp2').hide();
		$('#evsecongoes1').hide();

      } 
	if($('#evsecons1').val() == 'goe') {
		$('#evsecongoes1').show();
		$('#evsecondacs1').hide();
		$('#evseconmbs1').hide();
		$('#llmodullp2').hide();
		$('#evseconswifis1').hide();

      } 


	$('#evsecons1').change(function(){
	        if($('#evsecons1').val() == 'dac') {
			$('#evsecondacs1').show(); 
			$('#evseconmbs1').hide();
			$('#evseconswifis1').hide();
			$('#llmodullp2').show();
			$('#evsecongoes1').hide();

		} 
		if($('#evsecons1').val() == 'modbusevse') {
			$('#evseconswifis1').hide();
			$('#evsecondacs1').hide();
			$('#evseconmbs1').show();
			$('#llmodullp2').show();
			$('#evsecongoes1').hide();

		} 
		if($('#evsecons1').val() == 'simpleevsewifi') {
			$('#evseconswifis1').show();
			$('#evsecondacs1').hide();
			$('#evseconmbs1').hide();
			$('#llmodullp2').hide();
			$('#evsecongoes1').hide();
	        } 
		if($('#evsecons1').val() == 'goe') {
			$('#evsecongoes1').show();
			$('#evsecondacs1').hide();
			$('#evseconmbs1').hide();
			$('#llmodullp2').hide();
			$('#evseconswifis1').hide();

		} 
	    });
});
</script>

<div id="llmodullp2">
	<div class="row"><br>
		<b><label for="ladeleistungs1modul">Ladeleistungsmodul für Ladepunkt 2:</label></b>
		<select type="text" name="ladeleistungs1modul" id="ladeleistungss1modul">
			<option <?php if($ladeleistungs1modulold == "sdm630modbuslls1\n") echo selected ?> value="sdm630modbuslls1">SDM 630 Modbus</option>
			<option <?php if($ladeleistungs1modulold == "sdm120modbuslls1\n") echo selected ?> value="sdm120modbuslls1">SDM 120 Modbus</option>
			<option <?php if($ladeleistungs1modulold == "simpleevsewifis1\n") echo selected ?> value="simpleevsewifis1">Simple EVSE Wifi</option>
			<option <?php if($ladeleistungs1modulold == "mpm3pmlls1\n") echo selected ?> value="mpm3pmlls1">MPM3PM Modbus</option>
			<option <?php if($ladeleistungs1modulold == "goelp2\n") echo selected ?> value="goelp2">Go-e</option>
		</select>
	</div>
	<div class="row">
		Modul zur Messung der Ladeleistung des zweiten Ladepunktes.<br><br>
	</div>



<div id="mpm3pmlls1div">
		<div class="row bg-info">
		<b><label for="mpm3pmlls1">MPM3PM Modbus Ladeleistung Source:</label></b>
		<input type="text" name="mpm3pmlls1source" id="mpm3pmlls1source" value="<?php echo $mpm3pmlls1sourceold ?>"><br>
	</div>
	<div class="row bg-info">
		Gültige Werte /dev/ttyUSB0, /dev/virtualcomX. Serieller Port an dem der MPM3PM in der Wallbox angeschlossen ist. Meist /dev/ttyUSB0<br>Nach ändern der Einstellung von ttyUSB auf virtualcom0 ist ein Neustart erforderlich<br><br>
	</div>
	<div class="row bg-info">
		<b><label for="mpm3pmlls1id">MPM3PM Modbus Ladeleistung ID:</label></b>
		<input type="text" name="mpm3pmlls1id" id="mpm3pmlls1id" value="<?php echo $mpm3pmlls1idold ?>"><br>
	</div>
	<div class="row bg-info">
		Gültige Werte 1-254. Modbus ID des MPM3PM.<br><br>
	</div>

</div>


	<div id="sdm630s1div">
		<div class="row bg-info">
		<b><label for="sdm630lp2source">Zähler Source:</label></b>
		<input type="text" name="sdm630lp2source" id="sdm630lp2source" value="<?php echo $sdm630lp2sourceold ?>"><br>
	</div>
	<div class="row bg-info">
		Gültige Werte /dev/ttyUSB0, /dev/virtualcomX. Serieller Port an dem der MPM3PM in der Wallbox angeschlossen ist. Meist /dev/ttyUSB0<br>Nach ändern der Einstellung von ttyUSB auf virtualcom0 ist ein Neustart erforderlich<br><br>
	</div>
		<div class="row bg-info">
			<b><label for="sdmids1">Zähler ID:</label></b>
			<input type="text" name="sdmids1" id="sdmids1" value="<?php echo $sdmids1old ?>"><br>
		</div>
		<div class="row bg-info">
			Gültige Werte 1-254. Modbus ID des Ladepunkt 2 Zählers in der WB.<br><br>
		</div>
		
	</div>
<div id="swifis1div">
<div class="row">
Keine Konfiguration erforderlich.<br>
</div>
</div>

	<div id="sdm120s1div">
		<div class="row bg-info">
		<b><label for="sdm120lp2source">Zähler Source:</label></b>
		<input type="text" name="sdm120lp2source" id="sdm120lp2source" value="<?php echo $sdm120lp2sourceold ?>"><br>
	</div>
	<div class="row bg-info">
		Gültige Werte /dev/ttyUSB0, /dev/virtualcomX. Serieller Port an dem der MPM3PM in der Wallbox angeschlossen ist. Meist /dev/ttyUSB0<br>Nach ändern der Einstellung von ttyUSB auf virtualcom0 ist ein Neustart erforderlich<br><br>
	</div>

	<div class="row bg-info">
		<b><label for="sdm120modbusllid1s1">SDM 120 Zähler 1 ID:</label></b>
		<input type="text" name="sdm120modbusllid1s1" id="sdm120modbusllid1s1" value="<?php echo $sdm120modbusllid1s1old ?>"><br>
	</div>
	<div class="row bg-info">
		Gültige Werte 1-254. Modbus ID des Ladepunkt 2 SDM Zählers in der WB.<br><br>
	</div>
	<div class="row bg-info">
		<b><label for="sdm120modbusllid2s1">SDM Zähler 2 ID:</label></b>
		<input type="text" name="sdm120modbusllid2s1" id="sdm120modbusllid2s1" value="<?php echo $sdm120modbusllid2s1old ?>"><br>
	</div>
	<div class="row bg-info">
		Gültige Werte 1-254. Modbus ID des Ladepunkt 2 SDM Zählers 2 in der WB.  Ist keine zweite Phase / SDM120 vorhanden bitte none eintragen.<br><br>
	</div>
	<div class="row bg-info">
		<b><label for="sdm120modbusllid3s1">SDM Zähler 3 ID:</label></b>
		<input type="text" name="sdm120modbusllid3s1" id="sdm120modbusllid3s1" value="<?php echo $sdm120modbusllid3s1old ?>"><br>
	</div>
	<div class="row bg-info">
		Gültige Werte 1-254. Modbus ID des Ladepunkt 2 SDM Zählers 3 in der WB. Ist keine dritte Phase / SDM120 vorhanden bitte none eintragen.<br><br>
	</div>

	</div>

<div id="rs485lanlp2">
	<div class="row bg-info">
		<b><label for="lllaniplp2">RS485/Lan-Konverter IP:</label></b>
		<input type="text" name="lllaniplp2" id="lllaniplp2" value="<?php echo $lllaniplp2old ?>"><br>
	</div>
	<div class="row bg-info">
		Ist nur von belang wenn die Source auf /dev/virtualcomX steht. Ansonsten irrelevant<br>
		Gültige Werte IP. Wenn ein LAN Konverter genutzt wird muss die Source auf /dev/virtualcomx (z.B. /dev/virtualcom0) gesetzt werden.<br><br>
	</div>
</div>
</div>
<br><br>
		<div class="row">
		<b><label for="socmodul1">SOC Modul für Ladepunkt 2:</label></b>
	<select type="text" name="socmodul1" id="socmodul1">
		<option <?php if($socmodul1old == "none\n") echo selected ?> value="none">Nicht vorhanden</option>
		<option <?php if($socmodul1old == "soc_http1\n") echo selected ?> value="soc_http1">SoC HTTP</option>
		<option <?php if($socmodul1old == "soc_leafs1\n") echo selected ?> value="soc_leafs1">SoC Nissan Leaf</option>
		<option <?php if($socmodul1old == "soc_i3s1\n") echo selected ?> value="soc_i3s1">SoC BMW i3</option>

	</select>
	</div>

	<div id="socmnone1">
		<br>
	</div>
	<div id="socmhttp1">
		<div class="row">
			Gültige Werte none, soc_http. Wenn nicht vorhanden auf none setzen!<br><br>
		</div>
		<div class="row bg-info">
			<b><label for="hsocip1">SOC zweiter Ladepunkt Http Abfrage URL:</label></b>
			<input type="text" name="hsocip1" id="hsocip1" value="<?php echo $hsocip1old ?>"><br>
		</div>
		<div class="row bg-info">
			Gültige Werte none, "url". URL für die Abfrage des Soc der zweiten WB, Antwort muss der reine Zahlenwert sein.<br><br>
		</div>
	</div>

	<div id="socleaf1">
		<br>
		<div class="row bg-info">
			<b><label for="leafusernames1">Benutzername:</label></b>
			<input type="text" name="leafusernames1" id="leafusernames1" value="<?php echo $leafusernames1old ?>"><br>
		</div>
		<div class="row bg-info">
			Nissan Connect Benutzername<br><br>
		</div>
		<div class="row bg-info">
			<b><label for="leafpassworts1">Passwort:</label></b>
			<input type="text" name="leafpassworts1" id="leafpassworts1" value="<?php echo $leafpassworts1old ?>"><br>
		</div>
		<div class="row bg-info">
			Nissan Connect Passwort<br><br>
		</div>
	</div>
<div id="soci31">
	<div class="row bg-info">
		<b><label for="i3usernames1">Benutzername:</label></b>
		<input type="text" name="i3usernames1" id="i3usernames1" value="<?php echo $i3usernames1old ?>"><br>
	</div>
	<div class="row bg-info">
		BMW Services Benutzername<br><br>
	</div>
	<div class="row bg-info">
		<b><label for="i3passworts1">Passwort:</label></b>
		<input type="text" name="i3passworts1" id="i3passworts1" value="<?php echo $i3passworts1old ?>"><br>
	</div>
	<div class="row bg-info">
		BMW Services Passwort<br><br>
	</div>
	<div class="row bg-info">
		<b><label for="i3vins1">VIN:</label></b>
		<input type="text" name="i3vins1" id="i3vins1" value="<?php echo $i3vins1old ?>"><br>
	</div>
	<div class="row bg-info">
		Hier ist die vollständige i3 VIN nötig<br><br>
	</div>

</div>




<script>
$(function() {
      if($('#ladeleistungss1modul').val() == 'sdm630modbuslls1') {
		$('#sdm630s1div').show(); 
		$('#sdm120s1div').hide();
		$('#swifis1div').hide();	
		$('#mpm3pmlls1div').hide();
		$('#rs485laniplp2').show();	
      } 
      if($('#ladeleistungss1modul').val() == 'sdm120modbuslls1') {
		$('#sdm630s1div').hide();
		$('#sdm120s1div').show();
		$('#swifis1div').hide();	
		$('#mpm3pmlls1div').hide();
		$('#rs485laniplp2').show();	
      } 
      if($('#ladeleistungss1modul').val() == 'simpleevsewifis1') {
		$('#sdm630s1div').hide();
		$('#sdm120s1div').hide();
		$('#swifis1div').show();	
		$('#mpm3pmlls1div').hide();
		$('#rs485laniplp2').hide();	
      } 
    if($('#ladeleistungss1modul').val() == 'goelp2') {
		$('#sdm630s1div').hide();
		$('#sdm120s1div').hide();
		$('#swifis1div').show();	
		$('#mpm3pmlls1div').hide();
		$('#rs485laniplp2').hide();	
      } 

      if($('#ladeleistungss1modul').val() == 'mpm3pmlls1') {
		$('#sdm630s1div').hide();
		$('#sdm120s1div').hide();
		$('#swifis1div').hide();	
		$('#mpm3pmlls1div').show();
		$('#rs485laniplp2').show();	
      } 


	$('#ladeleistungss1modul').change(function(){
	        if($('#ladeleistungss1modul').val() == 'sdm630modbuslls1') {
			$('#sdm630s1div').show(); 
			$('#sdm120s1div').hide();
			$('#swifis1div').hide();	
			$('#mpm3pmlls1div').hide();
		$('#rs485laniplp2').show();	

		} 
      if($('#ladeleistungss1modul').val() == 'sdm120modbuslls1') {
		$('#sdm630s1div').hide();
		$('#sdm120s1div').show();
		$('#swifis1div').hide();	
		$('#mpm3pmlls1div').hide();
		$('#rs485laniplp2').show();	

      } 
      if($('#ladeleistungss1modul').val() == 'simpleevsewifis1') {
		$('#sdm630s1div').hide();
		$('#sdm120s1div').hide();
		$('#swifis1div').show();	
		$('#mpm3pmlls1div').hide();
		$('#rs485laniplp2').hide();	
      } 
	    if($('#ladeleistungss1modul').val() == 'goelp2') {
		$('#sdm630s1div').hide();
		$('#sdm120s1div').hide();
		$('#swifis1div').show();	
		$('#mpm3pmlls1div').hide();
		$('#rs485laniplp2').hide();	
      } 

      if($('#ladeleistungss1modul').val() == 'mpm3pmlls1') {
		$('#sdm630s1div').hide();
		$('#sdm120s1div').hide();
		$('#swifis1div').hide();	
		$('#mpm3pmlls1div').show();
		$('#rs485laniplp2').show();	
      }         
	    });
});
</script>
<script>
$(function() {
      if($('#socmodul1').val() == 'none') {
		$('#socmnone1').show(); 
		$('#socmhttp1').hide();
		$('#socleaf1').hide();
		$('#soci31').hide();


      } 
	if($('#socmodul1').val() == 'soc_http1') {
		$('#socmnone1').hide();
		$('#socmhttp1').show();	
		$('#socleaf1').hide();
		$('#soci31').hide();


      } 
	if($('#socmodul1').val() == 'soc_leafs1') {
		$('#socmnone1').hide();
		$('#socmhttp1').hide();	
		$('#socleaf1').show();
		$('#soci31').hide();
      } 
	if($('#socmodul1').val() == 'soc_i3s1') {
		$('#socmnone1').hide();
		$('#socmhttp1').hide();	
		$('#socleaf1').hide();
		$('#soci31').show();
      } 


	$('#socmodul1').change(function(){
      if($('#socmodul1').val() == 'none') {
		$('#socmnone1').show(); 
		$('#socmhttp1').hide();
		$('#socleaf1').hide();
		$('#soci31').hide();


      } 
	if($('#socmodul1').val() == 'soc_http1') {
		$('#socmnone1').hide();
		$('#socmhttp1').show();	
		$('#socleaf1').hide();
		$('#soci31').hide();


      } 
	if($('#socmodul1').val() == 'soc_leafs1') {
		$('#socmnone1').hide();
		$('#socmhttp1').hide();	
		$('#socleaf1').show();
		$('#soci31').hide();
      } 
	if($('#socmodul1').val() == 'soc_i3s1') {
		$('#socmnone1').hide();
		$('#socmhttp1').hide();	
		$('#socleaf1').hide();
		$('#soci31').show();
      } 

	    });
});
</script>

</div>
<script>
$(function() {
      if($('#lastmanagement').val() == '0') {
		$('#lastmmaus').show(); 
		$('#lastmman').hide();
		$('#durchslp2').hide();
		$('#nachtls1div').hide();
      } else {
		$('#lastmmaus').hide();
		$('#lastmman').show();	
		$('#durchslp2').show();
		$('#nachtls1div').show();


      } 

	$('#lastmanagement').change(function(){
	        if($('#lastmanagement').val() == '0') {
			$('#lastmmaus').show(); 
			$('#lastmman').hide();
			$('#durchslp2').hide();
			$('#nachtls1div').hide();


	        } else {
			$('#lastmmaus').hide();
			$('#lastmman').show();
			$('#durchslp2').show();
			$('#nachtls1div').show();
       		} 
	    });
});
</script>

<div class="row">
	<b><h4><label for="lastmanagements2">Dritter Ladepunkt:</label></b>
	<select type="text" name="lastmanagements2" id="lastmanagements2">
		<option <?php if($lastmanagements2old == 0) echo selected ?> value="0">Aus</option>
		<option <?php if($lastmanagements2old == 1) echo selected ?> value="1">An</option>
	</select></h4>
</div>
<div class="row">
</div>
<div id="lasts2mmaus">
	<br>
</div>
<div id="lasts2mman" style="margin:5em;">


	

	<div class="row">
	</div>
<div class="row">
	<b><label for="lp3name">Name Ladepunkt 3:</label></b>
			<input type="text" name="lp3name" id="lp3name" value="<?php echo $lp3nameold ?>"><br>
	
</div>

	<div class="row">
		<b><label for="evsecons2">Anbindung der EVSE an Ladepunkt 3:</label></b>
		<select type="text" name="evsecons2" id="evsecons2">
			<option <?php if($evsecons2old == "modbusevse\n") echo selected ?> value="modbusevse">Modbus</option>
			<option <?php if($evsecons2old == "dac\n") echo selected ?> value="dac">DAC</option>
			<option <?php if($evsecons2old == "simpleevsewifi\n") echo selected ?> value="simpleevsewifi">SimpleEVSEWifi</option>
			<option <?php if($evsecons2old == "goe\n") echo selected ?> value="goe">Go-e</option>
		</select>
	</div>
	<div id="evseconmbs2">
		<div class="row">
			Modbus nur mit EVSE DIN getestet. Auf der EVSE muss Register 2003 auf 1 gesetzt werden (Deaktivierung analog Eingang), sonst kein beschreiben möglich<br>Zudem gibt es einen Bug das die EVSE ID der EVSE DIN sich nicht verstellen und speichern lässt!<br><br>
		</div>
		<div class="row bg-info">
			<b><label for="evsesources2">EVSE Source:</label></b>
			<input type="text" name="evsesources2" id="evsesources2" value="<?php echo $evsesources2old ?>"><br>
		</div>
		<div class="row bg-info">
			Gültige Werte /dev/ttyUSB0, /dev/virtualcom0. Serieller Port an dem der Modbus der EVSE angeschlossen ist.<br><br>
		</div>
		<div class="row bg-info">
			<b><label for="evseids2">EVSE ID:</label></b>
			<input type="text" name="evseids2" id="evseids2" value="<?php echo $evseids2old ?>"><br>
		</div>
		<div class="row bg-info">
			Gültige Werte 1-254. Modbus ID der Slave 2 EVSE.<br><br>
		</div>
	<div class="row bg-info">
			<b><label for="evselanips2">RS485/Lan-Konverter IP:</label></b>
			<input type="text" name="evselanips2" id="evselanips2" value="<?php echo $evselanips2old ?>"><br>
		</div>
		<div class="row bg-info">
			Gültige Werte IP. Ist die source "virtualcomX" wird automatisch ein Lan Konverter genutzt, ansonsten ist diese Option irrelevant.<br><br>
		</div>

	</div>
	<div id="evsecondacs2">
		<div class="row bg-success">
			<b><label for="dacregisters2">Dacregister:</label></b>
			<input type="text" name="dacregisters2" id="dacregisters2" value="<?php echo $dacregisters2old ?>"><br>
		</div>
		<div class="row bg-success">
		Gültige Werte 0-99. Bei EVSE Anbindung per DAC (MCP 4725) Standardwert meist 62, oft auch 60 oder 48. Abhängig vom verbauten MCP<br>Rauszufinden bei angeschlossenem MCP auf der shell mit dem Befehl: "sudo i2cdetect -y 1". Muss sich von bei Nutzung von zweimal DAC zum ersten unterscheiden!<br><br>
		</div>
	</div>
<div id="evseconswifis2">
<div class="row bg-info">
	<b><label for="evsewifiiplp3">Simple EVSE Wifi IP Adressee:</label></b>
	<input type="text" name="evsewifiiplp3" id="evsewifiiplp3" value="<?php echo $evsewifiiplp3old ?>"><br>
</div>
<div class="row bg-info">
	Gültige Werte IP Adresse im Format: 192.168.0.12<br><br>
</div>
<div class="row bg-info">
	<b><label for="evsewifitimeoutlp3">Simple EVSE Wifi Timeout:</label></b>
	<input type="text" name="evsewifitimeoutlp3" id="evsewifitimeoutlp3" value="<?php echo $evsewifitimeoutlp3old ?>"><br>
</div>
<div class="row bg-info">
	Gültige Werte Zahl. Gibt die Zeit in Sekunden an wie lange auf Antwort der Simple EVSE gewartet wird. Bei gutem Wlan reichen 2 Sekunden aus. <br> Zulange Wartezeit zieht einen Verzug der Regellogik von OpenWB mit sich wenn die SimpleEVSE z.B. gerade unterwegs genutzt wird.<br><br>
</div>

</div>
<div id="evsecongoes2">
<div class="row bg-info">
	<b><label for="goeiplp3">Go-e IP Adressee:</label></b>
	<input type="text" name="goeiplp3" id="goeiplp3" value="<?php echo $goeiplp3old ?>"><br>
</div>
<div class="row bg-info">
	Gültige Werte IP Adresse im Format: 192.168.0.12<br><br>
</div>
<div class="row bg-info">
	<b><label for="goetimeoutlp3">Go-e Timeout:</label></b>
	<input type="text" name="goetimeoutlp3" id="goetimeoutlp3" value="<?php echo $goetimeoutlp3old ?>"><br>
</div>
<div class="row bg-info">
	Gültige Werte Zahl. Gibt die Zeit in Sekunden an wie lange auf Antwort der Go-e gewartet wird. Bei gutem Wlan reichen 2 Sekunden aus. <br> Zulange Wartezeit zieht einen Verzug der Regellogik von OpenWB mit sich wenn die Go-e z.B. gerade unterwegs genutzt wird.<br><br>
</div>

</div>

<script>
$(function() {
      if($('#evsecons2').val() == 'dac') {
		$('#evsecondacs2').show(); 
		$('#evseconmbs2').hide();
		$('#evseconswifis2').hide();
		$('#llmodullp3').show();
		$('#evsecongoes2').hide();


      } 
      if($('#evsecons2').val() == 'modbusevse') {
		$('#evseconswifis2').hide();
		$('#evsecondacs2').hide();
		$('#evseconmbs2').show();
		$('#llmodullp3').show();
		$('#evsecongoes2').hide();

      } 
      if($('#evsecons2').val() == 'simpleevsewifi') {
		$('#evseconswifis2').show();
		$('#evsecondacs2').hide();
		$('#evseconmbs2').hide();
		$('#llmodullp3').hide();
		$('#evsecongoes2').hide();

      } 
      if($('#evsecons2').val() == 'goe') {
		$('#evseconswifis2').hide();
		$('#evsecondacs2').hide();
		$('#evseconmbs2').hide();
		$('#llmodullp3').hide();
		$('#evsecongoes2').show();

      } 
	$('#evsecons2').change(function(){
      if($('#evsecons2').val() == 'dac') {
		$('#evsecondacs2').show(); 
		$('#evseconmbs2').hide();
		$('#evseconswifis2').hide();
		$('#llmodullp3').show();
		$('#evsecongoes2').hide();

      } 
      if($('#evsecons2').val() == 'modbusevse') {
		$('#evseconswifis2').hide();
		$('#evsecondacs2').hide();
		$('#evseconmbs2').show();
		$('#llmodullp3').show();
		$('#evsecongoes2').hide();
      } 
      if($('#evsecons2').val() == 'simpleevsewifi') {
		$('#evseconswifis2').show();
		$('#evsecondacs2').hide();
	       	$('#evseconmbs2').hide();	
 		$('#llmodullp3').hide();
		$('#evsecongoes2').hide();
      } 
      if($('#evsecons2').val() == 'goe') {
		$('#evseconswifis2').hide();
		$('#evsecondacs2').hide();
		$('#evseconmbs2').hide();
		$('#llmodullp3').hide();
		$('#evsecongoes2').show();

      } 

	    });
});
</script>

<div id="llmodullp3">
	<div class="row"><br>
		<b><label for="ladeleistungs2modul">Ladeleistungsmodul für Ladepunkt 3:</label></b>
		<select type="text" name="ladeleistungs2modul" id="ladeleistungss2modul">
			<option <?php if($ladeleistungs2modulold == "sdm630modbuslls2\n") echo selected ?> value="sdm630modbuslls2">SDM 630 Modbus</option>
			<option <?php if($ladeleistungs2modulold == "sdm120modbuslls2\n") echo selected ?> value="sdm120modbuslls2">SDM 120 Modbus</option>
			<option <?php if($ladeleistungs2modulold == "simpleevsewifis2\n") echo selected ?> value="simpleevsewifis2">Simple EVSE Wifi</option>
			<option <?php if($ladeleistungs2modulold == "goelp3\n") echo selected ?> value="goelp3">Go-E</option>
		</select>
	</div>
	<div class="row">
		Modul zur Messung der Ladeleistung des dritten Ladepunktes.<br><br>
	</div>
	<div id="swifis2div">
		<div class="row">
			Keine Konfiguration erforderlich.<br>
		</div>
	</div>

	<div id="sdm630s2div">
		<div class="row bg-info">
			<b><label for="sdm630lp3source">Zähler Source:</label></b>
			<input type="text" name="sdm630lp3source" id="sdm630lp3source" value="<?php echo $sdm630lp3sourceold ?>"><br>
		</div>
		<div class="row bg-info">
			Gültige Werte /dev/ttyUSB0, /dev/virtualcom0. Serieller Port an dem der Modbus des Zählers angeschlossen ist.<br><br>
		</div>
		<div class="row bg-info">
			<b><label for="sdmids2">SDM 630 Zähler ID:</label></b>
			<input type="text" name="sdmids2" id="sdmids2" value="<?php echo $sdmids2old ?>"><br>
		</div>
		<div class="row bg-info">
			Gültige Werte 1-254. Modbus ID des Ladepunkt 3 SDM Zählers in der WB.<br><br>
		</div>
		
	</div>
	<div id="sdm120s2div">
		<div class="row bg-info">
			<b><label for="sdm120lp3source">Zähler Source:</label></b>
			<input type="text" name="sdm120lp3source" id="sdm120lp3source" value="<?php echo $sdm120lp3sourceold ?>"><br>
		</div>
		<div class="row bg-info">
			Gültige Werte /dev/ttyUSB0, /dev/virtualcom0. Serieller Port an dem der Modbus des Zählers angeschlossen ist.<br><br>
		</div>

	<div class="row bg-info">
		<b><label for="sdm120modbusllid1s2">SDM Zähler 1 ID:</label></b>
		<input type="text" name="sdm120modbusllid1s2" id="sdm120modbusllid1s2" value="<?php echo $sdm120modbusllid1s2old ?>"><br>
	</div>
	<div class="row bg-info">
		Gültige Werte 1-254. Modbus ID des Ladepunkt 3 SDM Zählers in der WB.<br><br>
	</div>
	<div class="row bg-info">
		<b><label for="sdm120modbusllid2s2">SDM Zähler 2 ID:</label></b>
		<input type="text" name="sdm120modbusllid2s2" id="sdm120modbusllid2s2" value="<?php echo $sdm120modbusllid2s2old ?>"><br>
	</div>
	<div class="row bg-info">
		Gültige Werte 1-254. Modbus ID des Ladepunkt 3 SDM Zählers 2 in der WB.  Ist keine zweite Phase / SDM120 vorhanden bitte none eintragen.<br><br>
	</div>
	<div class="row bg-info">
		<b><label for="sdm120modbusllid3s2">SDM Zähler 3 ID:</label></b>
		<input type="text" name="sdm120modbusllid3s2" id="sdm120modbusllid3s2" value="<?php echo $sdm120modbusllid3s2old ?>"><br>
	</div>
	<div class="row bg-info">
		Gültige Werte 1-254. Modbus ID des Ladepunkt 3 SDM Zählers 3 in der WB. Ist keine dritte Phase / SDM120 vorhanden bitte none eintragen.<br><br>
	</div>

	</div>
	<div id="rs485lanlp3">
	<div class="row bg-info">
		<b><label for="lllaniplp3">RS485/Lan-Konverter IP:</label></b>
		<input type="text" name="lllaniplp3" id="lllaniplp3" value="<?php echo $lllaniplp3old ?>"><br>
	</div>
	<div class="row bg-info">
		Ist nur von belang wenn die Source auf /dev/virtualcomX steht. Ansonsten irrelevant<br>
		Gültige Werte IP. Wenn ein LAN Konverter genutzt wird muss die Source auf /dev/virtualcomx (z.B. /dev/virtualcom0) gesetzt werden.<br><br>
	</div>
</div>


</div>
	
</div>
<script>
$(function() {
      if($('#ladeleistungss2modul').val() == 'sdm630modbuslls2') {
		$('#sdm630s2div').show(); 
		$('#sdm120s2div').hide();
		$('#swifis2div').hide();
		$('#rs485lanlp3').show(); 

      } 	
      if($('#ladeleistungss2modul').val() == 'sdm120modbuslls2') {
		$('#swifis2div').hide();
    		$('#sdm630s2div').hide();
		$('#sdm120s2div').show();
		$('#rs485lanlp3').show(); 

      } 
      if($('#ladeleistungss2modul').val() == 'simpleevsewifis2') {
		$('#swifis2div').show();
    		$('#sdm630s2div').hide();
		$('#sdm120s2div').hide();
		$('#rs485lanlp3').hide(); 

      } 
      if($('#ladeleistungss2modul').val() == 'goelp3') {
		$('#swifis2div').show();
    		$('#sdm630s2div').hide();
		$('#sdm120s2div').hide();
		$('#rs485lanlp3').hide(); 

      } 


	$('#ladeleistungss2modul').change(function(){
      if($('#ladeleistungss2modul').val() == 'sdm630modbuslls2') {
		$('#sdm630s2div').show(); 
		$('#sdm120s2div').hide();
		$('#swifis2div').hide();
		$('#rs485lanlp3').show(); 

      } 	
      if($('#ladeleistungss2modul').val() == 'sdm120modbuslls2') {
		$('#swifis2div').hide();
    		$('#sdm630s2div').hide();
		$('#sdm120s2div').show();
		$('#rs485lanlp3').show(); 

      } 
      if($('#ladeleistungss2modul').val() == 'simpleevsewifis2') {
		$('#swifis2div').show();
    		$('#sdm630s2div').hide();
		$('#sdm120s2div').hide();
		$('#rs485lanlp3').hide(); 

      } 
      if($('#ladeleistungss2modul').val() == 'goelp3') {
		$('#swifis2div').show();
    		$('#sdm630s2div').hide();
		$('#sdm120s2div').hide();
		$('#rs485lanlp3').hide(); 

      } 

	    });
});
</script>

<script>
$(function() {
      if($('#lastmanagements2').val() == '0') {
		$('#lasts2mmaus').show(); 
		$('#lasts2mman').hide();
		$('#durchslp3').hide();
      } else {
		$('#lasts2mmaus').hide();
		$('#lasts2mman').show();
		$('#durchslp3').show();
      } 

	$('#lastmanagements2').change(function(){
	        if($('#lastmanagements2').val() == '0') {
			$('#lasts2mmaus').show(); 
			$('#lasts2mman').hide();
			$('#durchslp3').hide();
	        } else {
			$('#lasts2mmaus').hide();
			$('#lasts2mman').show();
			$('#durchslp3').show();
	        } 
	    });
});
</script>

<div class="row">	<hr>
	<h3> Strombezugsmessmodul (EVU-Übergabepunkt)</h3>
</div>
<div class="row">
	<b><label for="wattbezugmodul">Strombezugsmodul:</label></b>
	<select type="text" name="wattbezugmodul" id="wattbezugmodul">
		<option <?php if($wattbezugmodulold == "none\n") echo selected ?> value="none">Nicht vorhanden</option>
		<option <?php if($wattbezugmodulold == "vzlogger\n") echo selected ?> value="vzlogger">VZLogger</option>
		<option <?php if($wattbezugmodulold == "sdm630modbusbezug\n") echo selected ?> value="sdm630modbusbezug">SDM 630</option>
		<option <?php if($wattbezugmodulold == "bezug_http\n") echo selected ?> value="bezug_http">HTTP</option>
		<option <?php if($wattbezugmodulold == "bezug_json\n") echo selected ?> value="bezug_json">Json</option>
		<option <?php if($wattbezugmodulold == "bezug_mpm3pm\n") echo selected ?> value="bezug_mpm3pm">MPM3PM</option>
		<option <?php if($wattbezugmodulold == "smaemd_bezug\n") echo selected ?> value="smaemd_bezug">SMA Energy Meter</option>
		<option <?php if($wattbezugmodulold == "bezug_fronius_sm\n") echo selected ?> value="bezug_fronius_sm">Fronius Energy Meter</option>
		<option <?php if($wattbezugmodulold == "bezug_solarlog\n") echo selected ?> value="bezug_solarlog">SolarLog</option>
		<option <?php if($wattbezugmodulold == "bezug_solaredge\n") echo selected ?> value="bezug_solaredge">Solaredge</option>
	</select>
</div>
<div class="row">
	Weitere Einstellungen je nach Modul beachten.<br><br>
</div>

<div id="wattbezugmpm3pm">
		<div class="row bg-info">
		<b><label for="mpm3pmevu">MPM3PM Zähler EVU Source:</label></b>
		<input type="text" name="mpm3pmevusource" id="mpm3pmevusource" value="<?php echo $mpm3pmevusourceold ?>"><br>
	</div>
	<div class="row bg-info">
		Gültige Werte /dev/ttyUSB0, /dev/virtualcomX. Serieller Port an dem der MPM3PM in der Wallbox angeschlossen ist. Meist /dev/ttyUSB0<br>Nach ändern der Einstellung von ttyUSB auf virtualcom0 ist ein Neustart erforderlich<br><br>
	</div>
	<div class="row bg-info">
		<b><label for="mpm3pmevuid">MPM3PM Zähler EVU ID:</label></b>
		<input type="text" name="mpm3pmevuid" id="mpm3pmevuid" value="<?php echo $mpm3pmevuidold ?>"><br>
	</div>
	<div class="row bg-info">
		Gültige Werte 1-254. Modbus ID des MPM3PM.<br><br>
	</div>
	<div class="row bg-info">
		<b><label for="sdm630modbusbezuglanip">RS485/Lan-Konverter IP:</label></b>
		<input type="text" name="sdm630modbusbezuglanip" id="sdm630modbusbezuglanip" value="<?php echo $sdm630modbusbezuglanipold ?>"><br>
	</div>
	<div class="row bg-info">
		Gültige Werte IP. Ist die source "virtualcomX" wird automatisch ein Lan Konverter genutzt.<br><br>
	</div>

</div>

<div id="wattbezugnone">
<div class="row bg-info">
	<b><label for="hausbezugnone">Angenommener Hausverbrauch:</label></b>
	<input type="text" name="hausbezugnone" id="hausbezugnone" value="<?php echo $hausbezugnoneold ?>"><br>
</div>
<div class="row bg-info">
	Gültige Werte Zahl. Wenn keine EVU Messung vorhanden ist kann hier ein Hausgrundverbrauch festgelegt werden.<br> Daraus resultierend agiert die PV Regelung bei vorhandenem PV Modul<br><br>
</div>


	<br>
</div>
<div id="wattbezugsdm">
<div class="row bg-info">
	<b><label for="sdm630modbusbezugsource">SDM 630 Zähler Source:</label></b>
	<input type="text" name="sdm630modbusbezugsource" id="sdm630modbusbezugsource" value="<?php echo $sdm630modbusbezugsourceold ?>"><br>
</div>
<div class="row bg-info">
	Gültige Werte /dev/ttyUSB0, /dev/virtualcom. Serieller Port an dem der SDM angeschlossen ist.<br><br>
</div>
<div class="row bg-info">
	<b><label for="sdm630modbusbezugid">Zähler ID:</label></b>
	<input type="text" name="sdm630modbusbezugid" id="sdm630modbusbezugid" value="<?php echo $sdm630modbusbezugidold ?>"><br>
</div>
<div class="row bg-info">
	Gültige Werte 1-254. Modbus ID des SDM. Getestet SDM230 & SDM630v2.<br><br>
</div>
<div class="row bg-info">
	<b><label for="sdm630modbusbezuglanip">RS485/Lan-Konverter IP:</label></b>
	<input type="text" name="sdm630modbusbezuglanip" id="sdm630modbusbezuglanip" value="<?php echo $sdm630modbusbezuglanipold ?>"><br>
</div>
<div class="row bg-info">
	Gültige Werte IP. Ist die source "virtualcomX" wird automatisch ein Lan Konverter genutzt.<br><br>
</div>
</div>
<div id="wattbezugvz">
	<div class="row bg-warning">
		<b><label for="vzloggerip">Vzlogger IP Adresse inkl Port:</label></b>
		<input type="text" name="vzloggerip" id="vzloggerip" value="<?php echo $vzloggeripold ?>"><br>
	</div>
	<div class="row bg-warning">
		Gültige Werte IP:Port z.B. 192.168.0.12:8080. <br><br>
	</div>
	<div class="row bg-warning">
		<b><label for="vzloggerline">Vzlogger Watt Zeile:</label></b>
		<input type="text" name="vzloggerline" id="vzloggerline" value="<?php echo $vzloggerlineold ?>"><br>
	</div>
	<div class="row bg-warning">
		Gültige Werte z.B. Zahl. Bitte auf der Shell ausführen: "curl -s IPdesVZLogger:Port/ | jq ."<br> Nun zählen in welcher Zeile die aktullen Watt stehen und diesen hier eintragen. Der Wert dient rein dem Logging. Wird dieses nicht genutzt oder ist der Wert nicht verfügbar bitte auf "none" setzen, dann wird die Abfrage nicht ausgeführt.<br><br>
	</div>
	<div class="row bg-warning">
		<b><label for="vzloggerline">Vzlogger Bezug kWh Zeile:</label></b>
		<input type="text" name="vzloggerkwhline" id="vzloggerkwhline" value="<?php echo $vzloggerkwhlineold ?>"><br>
	</div>
	<div class="row bg-warning">
		Gültige Werte z.B. Zahl. Bitte auf der Shell ausführen: "curl -s IPdesVZLogger:Port/ | jq ."<br> Nun zählen in welcher Zeile die Gesamt kWh stehen und diesen hier eintragen. Der Wert dient rein dem Logging. Wird dieses nicht genutzt oder ist der Wert nicht verfügbar bitte auf "none" setzen, dann wird die Abfrage nicht ausgeführt.<br><br>
	</div>
	<div class="row bg-warning">
		<b><label for="vzloggerline">Vzlogger Einspeisung kWh Zeile:</label></b>
		<input type="text" name="vzloggerekwhline" id="vzloggerekwhline" value="<?php echo $vzloggerekwhlineold ?>"><br>
	</div>
	<div class="row bg-warning">
		Gültige Werte z.B. Zahl. Bitte auf der Shell ausführen: "curl -s IPdesVZLogger:Port/ | jq ."<br> Nun zählen in welcher Zeile die Gesamt eingespeisten kWh stehen und diesen hier eintragen.<br><br>
	</div>
</div>
<div id="wattbezughttp">
	<div class="row">
		<b><label for="bezug_http_w_url">Vollständige URL für den Watt Bezug</label></b>
		<input type="text" name="bezug_http_w_url" id="bezug_http_w_url" value="<?php echo htmlspecialchars($bezug_http_w_urlold) ?>"><br>
	</div>
	<div class="row">
		Gültige Werte vollständige URL. Die abgerufene Url muss eine reine Zahl zurückgeben. Enthält der Rückgabewert etwas anderes als "-" (für Einspeisung) oder "0-9" wird der Wert auf null gesetzt. Der Wert muss in Watt sein.<br>
	</div>
	<div class="row">
		<b><label for="bezug_http_ikwh_url">Vollständige URL für den kWh Bezug</label></b>
		<input type="text" name="bezug_http_ikwh_url" id="bezug_http_ikwh_url" value="<?php echo htmlspecialchars($bezug_http_ikwh_urlold) ?>"><br>
	</div>
	<div class="row">
		Gültige Werte vollständige URL. Die abgerufene Url muss eine reine Zahl zurückgeben. Der Wert muss in WattStunden sein. Der Wert dient rein dem Logging. Wird dieses nicht genutzt oder ist der Wert nicht verfügbar bitte auf "none" setzen, dann wird die Abfrage nicht ausgeführt.<br>
	</div>
	<div class="row">
		<b><label for="bezug_http_ekwh_url">Vollständige URL für die kWh Einspeisung</label></b>
		<input type="text" name="bezug_http_ekwh_url" id="bezug_http_ekwh_url" value="<?php echo htmlspecialchars($bezug_http_ekwh_urlold) ?>"><br>
	</div>
	<div class="row">
	Gültige Werte vollständige URL. Die abgerufene Url muss eine reine Zahl zurückgeben. Der Wert muss in WattStunden sein. Der Wert dient rein dem Logging. Wird dieses nicht genutzt oder ist der Wert nicht verfügbar bitte auf "none" setzen, dann wird die Abfrage nicht ausgeführt.<br>
	</div>
</div>
<div id="wattbezugsma">
	<div class="row">
		<b><label for="smaemdbezugid">Seriennummer des SMA Energy Meter</label></b>
		<input type="text" name="smaemdbezugid" id="smaemdbezugid" value="<?php echo $smaemdbezugidold ?>"><br>
	</div>
	<div class="row">
		Gültige Werte Seriennummer. Hier die Seriennummer des SMA Meter für Bezug/Einspeisung angeben<br> Infos zum SMA Energy Meter <a href="https://github.com/snaptec/openWB#extras">HIER</a><br>
	</div>
</div>
<div id="wattbezugfronius">
	<div class="row">
		Die IP des Wechselrichters wird im dazugehörigen Fronius PV Modul eingestellt.<br>
	</div>
</div>
<div id="wattbezugjson">
	<div class="row">
		<b><label for="bezugjsonurl">Bezug URL:</label></b>
		<input type="text" name="bezugjsonurl" id="bezugjsonurl" value="<?php echo $bezugjsonurlold ?>"><br>
	</div>
	<div class="row">
		Gültige Werte URL. Vollständige URL die die Json Antwort enthält.<br><br>
	</div>
	<div class="row">
		<b><label for="bezugjsonwatt">Json Abfrage für Watt:</label></b>
		<input type="text" name="bezugjsonwatt" id="bezugjsonwatt" value="<?php echo $bezugjsonwattold ?>"><br>
	</div>
	<div class="row">
		Der hier eingetragene Befehl reduziert die Json Abfrage auf das wesentliche.<br> Im Hintergrund wird der Befehl jq benutzt.<br> Ist die Json Antwort z.B."{"PowerInstalledPeak":4655,"PowerProduced":132,"PowerOut":897.08172362555717,"PowerSelfSupplied":234.9182763744428}" So muss hier - .PowerOut - ohne die - - eingetragen werden<br><br>
	</div>
	<div class="row">
		<b><label for="bezugjsonkwh">Json Abfrage für Bezug kWh:</label></b>
		<input type="text" name="bezugjsonkwh" id="bezugjsonkwh" value="<?php echo $bezugjsonkwhold ?>"><br>
	</div>
	<div class="row">
		Der hier eingetragene Befehl reduziert die Json Abfrage auf das wesentliche.<br> Im Hintergrund wird der Befehl jq benutzt.<br> Ist die Json Antwort z.B."{"PowerInstalledPeak":4655,"PowerProduced":132,"PowerOut":897.08172362555717,"PowerSelfSupplied":234.9182763744428}" So muss hier - .PowerProduced - ohne die - - eingetragen werden<br><br>
	</div>
	<div class="row">
		<b><label for="bezugjsonkwh">Json Abfrage für Einspeisung kWh:</label></b>
		<input type="text" name="einspeisungjsonkwh" id="einspeisungjsonkwh" value="<?php echo $einspeisungjsonkwhold ?>"><br>
	</div>
	<div class="row">
		Der hier eingetragene Befehl reduziert die Json Abfrage auf das wesentliche.<br> Im Hintergrund wird der Befehl jq benutzt.<br> Ist die Json Antwort z.B."{"PowerInstalledPeak":4655,"PowerProduced":132,"PowerOut":897.08172362555717,"PowerSelfSupplied":234.9182763744428}" So muss hier - .PowerSelfSupplied - ohne die - - eingetragen werden<br><br>
	</div>

</div>
<div id="wattbezugsolarlog">
	<div class="row">
		<b><label for="bezug_solarlog">IP Adresse des SolarLog</label></b>
		<input type="text" name="bezug_solarlog_ip" id="bezug_solarlog_ip" value="<?php echo htmlspecialchars($bezug_solarlog_ipold) ?>"><br>
	</div>
	<div class="row">
		Gültige Werte IP. Ein extra PV Modul ist dann nicht mehr nötig.<br> 
	</div>
</div>
<div id="wattbezugsolaredge">
	<div class="row">
		<b><label for="solaredgeip">IP Adresse des SolarEdge</label></b>
		<input type="text" name="solaredgeip" id="solaredgeip" value="<?php echo htmlspecialchars($solaredgeipold) ?>"><br>
	</div>
	<div class="row">
		Gültige Werte IP. Ein extra PV Modul ist dann nicht mehr nötig. Das Modul liest PV Watt, EVU Watt, PV Produktion, EVU Bezug und EVU Einspeisung aus.<br>
		Hierfür muss ein EVU Zähler am SolarEdge Wechselrichter per Modbus angebunden sein.<br>
		Ebenso muss ModbusTCP am Wechselrichter aktiviert werden<br> 
	</div>
</div>


<script>
$(function() {
      if($('#wattbezugmodul').val() == 'vzlogger') {
		$('#wattbezugvz').show(); 
		$('#wattbezugsdm').hide();
		$('#wattbezugnone').hide();
		$('#wattbezughttp').hide();
		$('#wattbezugsma').hide();
		$('#wattbezugfronius').hide();
		$('#wattbezugjson').hide();
		$('#wattbezugmpm3pm').hide();
		$('#wattbezugsolarlog').hide();
		$('#wattbezugsolaredge').hide();



      } 
   if($('#wattbezugmodul').val() == 'sdm630modbusbezug')   {
		$('#wattbezugvz').hide();
		$('#wattbezugsdm').show();
		$('#wattbezugnone').hide();
		$('#wattbezughttp').hide();
		$('#wattbezugsma').hide();
		$('#wattbezugfronius').hide();
		$('#wattbezugjson').hide();
		$('#wattbezugmpm3pm').hide();
		$('#wattbezugsolarlog').hide();
		$('#wattbezugsolaredge').hide();



      } 
   if($('#wattbezugmodul').val() == 'none')   {
		$('#wattbezugvz').hide();
		$('#wattbezugsdm').hide();
		$('#wattbezugnone').show();
		$('#wattbezughttp').hide();
		$('#wattbezugsma').hide();
		$('#wattbezugfronius').hide();
		$('#wattbezugjson').hide();
		$('#wattbezugmpm3pm').hide();
		$('#wattbezugsolarlog').hide();
		$('#wattbezugsolaredge').hide();



      } 
   if($('#wattbezugmodul').val() == 'bezug_http')   {
		$('#wattbezugvz').hide();
		$('#wattbezugsdm').hide();
		$('#wattbezugnone').hide();
		$('#wattbezughttp').show();
 		$('#wattbezugsma').hide();
		$('#wattbezugfronius').hide();
		$('#wattbezugjson').hide();
		$('#wattbezugmpm3pm').hide();
		$('#wattbezugsolarlog').hide();
		$('#wattbezugsolaredge').hide();


    } 
   if($('#wattbezugmodul').val() == 'smaemd_bezug')   {
		$('#wattbezugvz').hide();
		$('#wattbezugsdm').hide();
		$('#wattbezugnone').hide();
		$('#wattbezughttp').hide();
 		$('#wattbezugsma').show();
		$('#wattbezugfronius').hide();
		$('#wattbezugjson').hide();
		$('#wattbezugmpm3pm').hide();
		$('#wattbezugsolarlog').hide();
		$('#wattbezugsolaredge').hide();


   }
   if($('#wattbezugmodul').val() == 'bezug_fronius_sm')   {
		$('#wattbezugvz').hide();
		$('#wattbezugsdm').hide();
		$('#wattbezugnone').hide();
		$('#wattbezughttp').hide();
 		$('#wattbezugsma').hide();
		$('#wattbezugfronius').show();
		$('#wattbezugjson').hide();
		$('#wattbezugmpm3pm').hide();
		$('#wattbezugsolarlog').hide();
		$('#wattbezugsolaredge').hide();


   }
   if($('#wattbezugmodul').val() == 'bezug_json')   {
		$('#wattbezugvz').hide();
		$('#wattbezugsdm').hide();
		$('#wattbezugnone').hide();
		$('#wattbezughttp').hide();
 		$('#wattbezugsma').hide();
		$('#wattbezugfronius').hide();
		$('#wattbezugjson').show();
		$('#wattbezugmpm3pm').hide();
		$('#wattbezugsolarlog').hide();
		$('#wattbezugsolaredge').hide();


   } 
   if($('#wattbezugmodul').val() == 'bezug_mpm3pm')   {
		$('#wattbezugvz').hide();
		$('#wattbezugsdm').hide();
		$('#wattbezugnone').hide();
		$('#wattbezughttp').hide();
 		$('#wattbezugsma').hide();
		$('#wattbezugfronius').hide();
		$('#wattbezugjson').hide();
		$('#wattbezugmpm3pm').show();
		$('#wattbezugsolarlog').hide();
		$('#wattbezugsolaredge').hide();
   }
   if($('#wattbezugmodul').val() == 'bezug_solarlog')   {
		$('#wattbezugvz').hide();
		$('#wattbezugsdm').hide();
		$('#wattbezugnone').hide();
		$('#wattbezughttp').hide();
 		$('#wattbezugsma').hide();
		$('#wattbezugfronius').hide();
		$('#wattbezugjson').hide();
		$('#wattbezugmpm3pm').hide();
		$('#wattbezugsolarlog').show();
		$('#wattbezugsolaredge').hide();

   }
   if($('#wattbezugmodul').val() == 'bezug_solaredge')   {
		$('#wattbezugvz').hide();
		$('#wattbezugsdm').hide();
		$('#wattbezugnone').hide();
		$('#wattbezughttp').hide();
 		$('#wattbezugsma').hide();
		$('#wattbezugfronius').hide();
		$('#wattbezugjson').hide();
		$('#wattbezugmpm3pm').hide();
		$('#wattbezugsolarlog').hide();
		$('#wattbezugsolaredge').show();

   }

   $('#wattbezugmodul').change(function(){
	      if($('#wattbezugmodul').val() == 'vzlogger') {
		$('#wattbezugvz').show(); 
		$('#wattbezugsdm').hide();
		$('#wattbezugnone').hide();
		$('#wattbezughttp').hide();
 		$('#wattbezugsma').hide();
		$('#wattbezugfronius').hide();
		$('#wattbezugjson').hide();
		$('#wattbezugmpm3pm').hide();
		$('#wattbezugsolarlog').hide();
		$('#wattbezugsolaredge').hide();

	      } 
   if($('#wattbezugmodul').val() == 'sdm630modbusbezug')   {
		$('#wattbezugvz').hide();
		$('#wattbezugsdm').show();
		$('#wattbezugnone').hide();
		$('#wattbezughttp').hide();
 		$('#wattbezugsma').hide();
 		$('#wattbezugfronius').hide();
		$('#wattbezugjson').hide();
		$('#wattbezugsolarlog').hide();
		$('#wattbezugsolaredge').hide();

		$('#wattbezugmpm3pm').hide();
      } 
   if($('#wattbezugmodul').val() == 'none')   {
		$('#wattbezugvz').hide();
		$('#wattbezugsdm').hide();
		$('#wattbezugnone').show();
		$('#wattbezughttp').hide();
  		$('#wattbezugsma').hide();
		$('#wattbezugfronius').hide();
		$('#wattbezugjson').hide();
		$('#wattbezugsolarlog').hide();
		$('#wattbezugsolaredge').hide();

		$('#wattbezugmpm3pm').hide();
    } 
   if($('#wattbezugmodul').val() == 'bezug_http')   {
		$('#wattbezugvz').hide();
		$('#wattbezugsdm').hide();
		$('#wattbezugnone').hide();
		$('#wattbezughttp').show();
  		$('#wattbezugsma').hide();
		$('#wattbezugfronius').hide();
		$('#wattbezugjson').hide();
		$('#wattbezugmpm3pm').hide();
		$('#wattbezugsolarlog').hide();
		$('#wattbezugsolaredge').hide();

    } 
   if($('#wattbezugmodul').val() == 'smaemd_bezug')   {
		$('#wattbezugvz').hide();
		$('#wattbezugsdm').hide();
		$('#wattbezugnone').hide();
		$('#wattbezughttp').hide();
  		$('#wattbezugsma').show();
		$('#wattbezugfronius').hide();
		$('#wattbezugjson').hide();
		$('#wattbezugsolarlog').hide();
		$('#wattbezugsolaredge').hide();

		$('#wattbezugmpm3pm').hide();
   } 
   if($('#wattbezugmodul').val() == 'bezug_fronius_sm')   {
		$('#wattbezugvz').hide();
		$('#wattbezugsdm').hide();
		$('#wattbezugnone').hide();
		$('#wattbezughttp').hide();
  		$('#wattbezugsma').hide();
		$('#wattbezugfronius').show();
		$('#wattbezugjson').hide();
		$('#wattbezugsolarlog').hide();
		$('#wattbezugsolaredge').hide();

		$('#wattbezugmpm3pm').hide();
   } 
   if($('#wattbezugmodul').val() == 'bezug_json')   {
		$('#wattbezugvz').hide();
		$('#wattbezugsdm').hide();
		$('#wattbezugnone').hide();
		$('#wattbezughttp').hide();
 		$('#wattbezugsma').hide();
		$('#wattbezugfronius').hide();
		$('#wattbezugjson').show();
		$('#wattbezugsolarlog').hide();
		$('#wattbezugsolaredge').hide();

		$('#wattbezugmpm3pm').hide();
   }
   if($('#wattbezugmodul').val() == 'bezug_mpm3pm')   {
		$('#wattbezugvz').hide();
		$('#wattbezugsdm').hide();
		$('#wattbezugnone').hide();
		$('#wattbezughttp').hide();
 		$('#wattbezugsma').hide();
		$('#wattbezugfronius').hide();
		$('#wattbezugjson').hide();
		$('#wattbezugsolarlog').hide();
		$('#wattbezugsolaredge').hide();

		$('#wattbezugmpm3pm').show();

    } 

   if($('#wattbezugmodul').val() == 'bezug_solarlog')   {
		$('#wattbezugvz').hide();
		$('#wattbezugsdm').hide();
		$('#wattbezugnone').hide();
		$('#wattbezughttp').hide();
 		$('#wattbezugsma').hide();
		$('#wattbezugfronius').hide();
		$('#wattbezugjson').hide();
		$('#wattbezugmpm3pm').hide();
		$('#wattbezugsolarlog').show();
		$('#wattbezugsolaredge').hide();


    } 
   if($('#wattbezugmodul').val() == 'bezug_solaredge')   {
		$('#wattbezugvz').hide();
		$('#wattbezugsdm').hide();
		$('#wattbezugnone').hide();
		$('#wattbezughttp').hide();
 		$('#wattbezugsma').hide();
		$('#wattbezugfronius').hide();
		$('#wattbezugjson').hide();
		$('#wattbezugmpm3pm').hide();
		$('#wattbezugsolarlog').hide();
		$('#wattbezugsolaredge').show();

   }

	    });
});
</script>
<div class="row"><hr>
	<h3> PV Modul </h3>
</div>
<div class="row">
	<b><label for="pvwattmodul">PV Modul:</label></b>
	<select type="text" name="pvwattmodul" id="pvwattmodul">
		<option <?php if($pvwattmodulold == "none\n") echo selected ?> value="none">Nicht vorhanden</option>
		<option <?php if($pvwattmodulold == "wr_fronius\n") echo selected ?> value="wr_fronius">Fronius WR</option>
		<option <?php if($pvwattmodulold == "sdm630modbuswr\n") echo selected ?> value="sdm630modbuswr">SDM 630 Modbus</option>
		<option <?php if($pvwattmodulold == "vzloggerpv\n") echo selected ?> value="vzloggerpv">VZLogger</option>
		<option <?php if($pvwattmodulold == "wr_http\n") echo selected ?> value="wr_http">WR mit URL abfragen</option>
		<option <?php if($pvwattmodulold == "smaemd_pv\n") echo selected ?> value="smaemd_pv">SMA Energy Meter</option>
		<option <?php if($pvwattmodulold == "wr_json\n") echo selected ?> value="wr_json">WR mit Json abfragen</option>
		<option <?php if($pvwattmodulold == "mpm3pmpv\n") echo selected ?> value="mpm3pmpv">Beta MPM3PM </option>
		<option <?php if($pvwattmodulold == "wr_kostalpiko\n") echo selected ?> value="wr_kostalpiko">Kostal Piko</option>
<<<<<<< HEAD
=======

>>>>>>> 26771c64
</select>
</div>
<div class="row">
	Weitere Module auf Anfrage.<br><br>
</div>
<div id="pvnone">
	<br>
</div>
<div id="pvwrjson">
	<div class="row">
		<b><label for="wrjsonurl">WR URL:</label></b>
		<input type="text" name="wrjsonurl" id="wrjsonurl" value="<?php echo $wrjsonurlold ?>"><br>
	</div>
	<div class="row">
		Gültige Werte URL. Vollständige URL die die Json Antwort enthält.<br><br>
	</div>
	<div class="row">
		<b><label for="wrjsonwatt">Json Abfrage für Watt:</label></b>
		<input type="text" name="wrjsonwatt" id="wrjsonwatt" value="<?php echo $wrjsonwattold ?>"><br>
	</div>
	<div class="row">
		Der hier eingetragene Befehl reduziert die Json Abfrage auf das wesentliche.<br> Im Hintergrund wird der Befehl jq benutzt.<br> Ist die Json Antwort z.B."{"PowerInstalledPeak":4655,"PowerProduced":132,"PowerOut":897.08172362555717,"PowerSelfSupplied":234.9182763744428}" So muss hier - .PowerOut - ohne die - - eingetragen werden<br><br>
	</div>
	<div class="row">
		<b><label for="wrjsonkwh">Json Abfrage für kWh:</label></b>
		<input type="text" name="wrjsonkwh" id="wrjsonkwh" value="<?php echo $wrjsonkwhold ?>"><br>
	</div>
	<div class="row">
		Der hier eingetragene Befehl reduziert die Json Abfrage auf das wesentliche.<br> Im Hintergrund wird der Befehl jq benutzt.<br> Ist die Json Antwort z.B."{"PowerInstalledPeak":4655,"PowerProduced":132,"PowerOut":897.08172362555717,"PowerSelfSupplied":234.9182763744428}" So muss hier - .PowerProduced - ohne die - - eingetragen werden<br><br>
	</div>
</div>
<div id="pvwrkostalpiko">
	<div class="row">
		<b><label for="wrfroniusip">WR Kostal Piko IP:</label></b>
		<input type="text" name="wrkostalpikoip" id="wrkostalpikoip" value="<?php echo $wrkostalpikoipold ?>"><br>
	</div>
	<div class="row">
		Gültige Werte IP. IP Adresse Kostal Wechselrichter.<br><br>
	</div>
</div>
<<<<<<< HEAD
=======

>>>>>>> 26771c64
<div id="pvwrfronius">
	<div class="row">
		<b><label for="wrfroniusip">WR Fronius IP:</label></b>
		<input type="text" name="wrfroniusip" id="wrfroniusip" value="<?php echo $wrfroniusipold ?>"><br>
	</div>
	<div class="row">
		Gültige Werte IP. IP Adresse Fronius Webinterface.<br><br>
	</div>
</div>
<div id="pvmpm3pm">
	<div class="row bg-info">
		<b><label for="mpm3pmpvsource">MPM3PM Wechselrichterleistung Source:</label></b>
		<input type="text" name="mpm3pmpvsource" id="mpm3pmpvsource" value="<?php echo $mpm3pmpvsourceold ?>"><br>
	</div>
	<div class="row bg-info">
		Gültige Werte /dev/ttyUSB0, /dev/virtualcomX. Serieller Port an dem der MPM3PM angeschlossen ist. Meist /dev/ttyUSB0<br>Nach ändern der Einstellung von ttyUSB auf virtualcom0 ist ein Neustart erforderlich<br><br>
	</div>
	<div class="row bg-info">
		<b><label for="mpm3pmpvid">MPM3PM Wechselrichterleistung ID:</label></b>
		<input type="text" name="mpm3pmpvid" id="mpm3pmpvid" value="<?php echo $mpm3pmpvidold ?>"><br>
	</div>
	<div class="row bg-info">
		Gültige Werte 1-254. Modbus ID des MPM3PM.<br><br>
	</div>
	<div class="row bg-info">
		<b><label for="mpm3pmpvlanip">IP des Modbus/Lan Konverter:</label></b>
		<input type="text" name="mpm3pmpvlanip" id="mpm3pmpvlanip" value="<?php echo $mpm3pmpvlanipold ?>"><br>
	</div>
	<div class="row bg-info">
		Gültige Werte IP. Ist die source "virtualcomX" wird automatisch ein Lan Konverter genutzt.<br><br>
	</div>
</div>



<div id="pvsdmwr">
	<div class="row bg-info">
		<b><label for="sdm630modbuswrsource">SDM Modbus Wechselrichterleistung Source:</label></b>
		<input type="text" name="sdm630modbuswrsource" id="sdm630modbuswrsource" value="<?php echo $sdm630modbuswrsourceold ?>"><br>
	</div>
	<div class="row bg-info">
		Gültige Werte /dev/ttyUSB0, /dev/virtualcomX. Serieller Port an dem der SDM in der Wallbox angeschlossen ist. Meist /dev/ttyUSB0<br>Nach ändern der Einstellung von ttyUSB auf virtualcom0 ist ein Neustart erforderlich<br><br>
	</div>
	<div class="row bg-info">
		<b><label for="sdm630modbuswrid">SDM Modbus Wechselrichterleistung ID:</label></b>
		<input type="text" name="sdm630modbuswrid" id="sdm630modbuswrid" value="<?php echo $sdm630modbuswridold ?>"><br>
	</div>
	<div class="row bg-info">
		Gültige Werte 1-254. Modbus ID des SDM. Getestet SDM230 & SDM630v2.<br><br>
	</div>
	<div class="row bg-info">
		<b><label for="sdm630modbuswrlanip">IP des Modbus/Lan Konverter:</label></b>
		<input type="text" name="sdm630modbuswrlanip" id="sdm630modbuswrlanip" value="<?php echo $sdm630modbuswrlanipold ?>"><br>
	</div>
	<div class="row bg-info">
		Gültige Werte IP. Ist die source "virtualcomX" wird automatisch ein Lan Konverter genutzt.<br><br>
	</div>
</div>
<div id="pvvzl">
	<div class="row bg-warning">
		<b><label for="vzloggerpvip">Vzloggerpv IP Adresse inkl Port:</label></b>
		<input type="text" name="vzloggerpvip" id="vzloggerpvip" value="<?php echo $vzloggerpvipold ?>"><br>
	</div>
	<div class="row bg-warning">
		Gültige Werte IP:Port z.B. 192.168.0.12:8080. <br><br>
	</div>
	<div class="row bg-warning">
		<b><label for="vzloggerpvline">Vzloggerpv Zeile:</label></b>
		<input type="text" name="vzloggerpvline" id="vzloggerpvline" value="<?php echo $vzloggerpvlineold ?>"><br>
	</div>
	<div class="row bg-warning">
		Gültige Werte z.B. Zahl. Bitte auf der Shell ausführen: "curl -s IPdesVZLogger:Port/ | jq ."<br> Nun zählen in welcher Zeile der gewünschte Wert steht und diesen hier eintragen.<br><br>
	</div>
</div>
<div id="pvhttp">
	<div class="row">
		<b><label for="wr_http_w_url">Vollständige URL für die Wechselrichter Watt</label></b>
		<input type="text" name="wr_http_w_url" id="wr_http_w_url" value="<?php echo htmlspecialchars($wr_http_w_urlold) ?>"><br>
	</div>
	<div class="row">
		Gültige Werte vollständige URL. Die abgerufene Url muss eine reine Zahl zurückgeben. Enthält der Rückgabewert etwas anderes als wird der Wert auf null gesetzt. Der Wert muss in Watt sein.
	</div>
	<div class="row">
		<b><label for="wr_http_kwh_url">Vollständige URL für die Wechselrichter absolut kWh</label></b>
		<input type="text" name="wr_http_kwh_url" id="wr_http_kwh_url" value="<?php echo htmlspecialchars($wr_http_kwh_urlold) ?>"><br>
	</div>
	<div class="row">
		Gültige Werte vollständige URL. Die abgerufene Url muss eine reine Zahl zurückgeben. Der Wert muss in WattStunden sein. Der Wert dient rein dem Logging. Wird dieses nicht genutzt oder ist der Wert nicht verfügbar bitte auf "none" setzen, dann wird die Abfrage nicht ausgeführt.<br>
	</div>


</div>
<div id="pvsma">
	<div class="row">
		<b><label for="smaemdpvid">Seriennummer des SMA Energy Meter</label></b>
		<input type="text" name="smaemdpvid" id="smaemdpvid" value="<?php echo $smaemdpvidold ?>"><br>
	</div>
	<div class="row">
		Gültige Werte Seriennummer. Hier die Seriennummer des SMA Meter für die PV angeben<br>Infos zum SMA Energy Meter <a href="https://github.com/snaptec/openWB#extras">HIER</a><br>

	</div>
</div>

<script>
$(function() {
      if($('#pvwattmodul').val() == 'vzloggerpv') {
		$('#pvvzl').show(); 
		$('#pvsdmwr').hide();
		$('#pvwrfronius').hide();
		$('#pvnone').hide();
		$('#pvhttp').hide();
		$('#pvsma').hide();
		$('#pvwrjson').hide();
		$('#pvmpm3pm').hide();
		$('#pvwrkostalpiko').hide();
<<<<<<< HEAD

=======
>>>>>>> 26771c64
      } 
   if($('#pvwattmodul').val() == 'sdm630modbuswr')   {
		$('#pvvzl').hide();
		$('#pvsdmwr').show();
		$('#pvwrfronius').hide();
		$('#pvnone').hide();
		$('#pvhttp').hide();
		$('#pvsma').hide();
		$('#pvwrjson').hide();
		$('#pvmpm3pm').hide();
		$('#pvwrkostalpiko').hide();

      } 
   if($('#pvwattmodul').val() == 'wr_fronius')   {
		$('#pvvzl').hide();
		$('#pvsdmwr').hide();
		$('#pvwrfronius').show();
		$('#pvnone').hide();
		$('#pvhttp').hide();
		$('#pvsma').hide();
		$('#pvwrjson').hide();
		$('#pvmpm3pm').hide();
		$('#pvwrkostalpiko').hide();

      } 
   if($('#pvwattmodul').val() == 'none')   {
		$('#pvvzl').hide();
		$('#pvsdmwr').hide();
		$('#pvwrfronius').hide();
		$('#pvnone').show();
		$('#pvhttp').hide();
		$('#pvsma').hide();
		$('#pvwrjson').hide();
		$('#pvmpm3pm').hide();
		$('#pvwrkostalpiko').hide();

   } 
   if($('#pvwattmodul').val() == 'wr_http')   {
		$('#pvvzl').hide();
		$('#pvsdmwr').hide();
		$('#pvwrfronius').hide();
		$('#pvnone').hide();
		$('#pvhttp').show();
		$('#pvsma').hide();
		$('#pvwrjson').hide();
		$('#pvmpm3pm').hide();
		$('#pvwrkostalpiko').hide();

     } 
   if($('#pvwattmodul').val() == 'smaemd_pv')   {
		$('#pvvzl').hide();
		$('#pvsdmwr').hide();
		$('#pvwrfronius').hide();
		$('#pvnone').hide();
		$('#pvhttp').hide();
		$('#pvsma').show();
		$('#pvwrjson').hide();
		$('#pvmpm3pm').hide();
		$('#pvwrkostalpiko').hide();

   }
   if($('#pvwattmodul').val() == 'wr_json')   {
		$('#pvvzl').hide();
		$('#pvsdmwr').hide();
		$('#pvwrfronius').hide();
		$('#pvnone').hide();
		$('#pvhttp').hide();
		$('#pvsma').hide();
		$('#pvwrjson').show();
		$('#pvmpm3pm').hide();
		$('#pvwrkostalpiko').hide();

   } 
   if($('#pvwattmodul').val() == 'mpm3pmpv')   {
		$('#pvvzl').hide();
		$('#pvsdmwr').hide();
		$('#pvwrfronius').hide();
		$('#pvnone').hide();
		$('#pvhttp').hide();
		$('#pvsma').hide();
		$('#pvwrjson').hide();
		$('#pvmpm3pm').show();
		$('#pvwrkostalpiko').hide();

<<<<<<< HEAD
   } 
      if($('#pvwattmodul').val() == 'wr_kostalpiko')   {
	      		$('#pvvzl').hide();
			$('#pvsdmwr').hide();
			$('#pvwrfronius').hide();
			$('#pvnone').hide();
			$('#pvhttp').hide();
			$('#pvsma').hide();
			$('#pvwrjson').hide();
			$('#pvmpm3pm').hide();
			$('#pvwrkostalpiko').show();
   } 
=======
   }
   if($('#pvwattmodul').val() == 'wr_kostalpiko')   {
		$('#pvvzl').hide();
		$('#pvsdmwr').hide();
		$('#pvwrfronius').hide();
		$('#pvnone').hide();
		$('#pvhttp').hide();
		$('#pvsma').hide();
		$('#pvwrjson').hide();
		$('#pvmpm3pm').hide();
		$('#pvwrkostalpiko').show();

     } 
>>>>>>> 26771c64
	$('#pvwattmodul').change(function(){
             if($('#pvwattmodul').val() == 'vzloggerpv') {
		$('#pvvzl').show(); 
		$('#pvsdmwr').hide();
		$('#pvwrfronius').hide();
		$('#pvnone').hide();
 		$('#pvhttp').hide();
   		$('#pvsma').hide();
   		$('#pvwrjson').hide();
		$('#pvmpm3pm').hide();
		$('#pvwrkostalpiko').hide();

	     } 
   if($('#pvwattmodul').val() == 'sdm630modbuswr')   {
		$('#pvvzl').hide();
		$('#pvsdmwr').show();
		$('#pvwrfronius').hide();
		$('#pvnone').hide();
		$('#pvhttp').hide();
		$('#pvsma').hide();
		$('#pvwrjson').hide();
		$('#pvmpm3pm').hide();
		$('#pvwrkostalpiko').hide();

<<<<<<< HEAD
      } 
=======
   } 
>>>>>>> 26771c64
   if($('#pvwattmodul').val() == 'wr_fronius')   {
		$('#pvvzl').hide();
		$('#pvsdmwr').hide();
		$('#pvwrfronius').show();
		$('#pvnone').hide();
		$('#pvhttp').hide();
		$('#pvsma').hide();
		$('#pvwrjson').hide();
		$('#pvmpm3pm').hide();
		$('#pvwrkostalpiko').hide();

      } 
   if($('#pvwattmodul').val() == 'none')   {
		$('#pvvzl').hide();
		$('#pvsdmwr').hide();
		$('#pvwrfronius').hide();
		$('#pvnone').show();
		$('#pvhttp').hide();
		$('#pvsma').hide();
		$('#pvwrjson').hide();
		$('#pvmpm3pm').hide();
		$('#pvwrkostalpiko').hide();

   }
   if($('#pvwattmodul').val() == 'wr_http')   {
		$('#pvvzl').hide();
		$('#pvsdmwr').hide();
		$('#pvwrfronius').hide();
		$('#pvnone').hide();
		$('#pvhttp').show();
		$('#pvsma').hide();
		$('#pvwrjson').hide();
		$('#pvmpm3pm').hide();
		$('#pvwrkostalpiko').hide();

   } 
   if($('#pvwattmodul').val() == 'smaemd_pv')   {
		$('#pvvzl').hide();
		$('#pvsdmwr').hide();
		$('#pvwrfronius').hide();
		$('#pvnone').hide();
		$('#pvhttp').hide();
		$('#pvsma').show();
		$('#pvwrjson').hide();
		$('#pvmpm3pm').hide();
		$('#pvwrkostalpiko').hide();

      } 
   if($('#pvwattmodul').val() == 'wr_json')   {
		$('#pvvzl').hide();
		$('#pvsdmwr').hide();
		$('#pvwrfronius').hide();
		$('#pvnone').hide();
		$('#pvhttp').hide();
		$('#pvsma').hide();
		$('#pvwrjson').show();
		$('#pvmpm3pm').hide();
		$('#pvwrkostalpiko').hide();

     } 
   if($('#pvwattmodul').val() == 'mpm3pmpv')   {
		$('#pvvzl').hide();
		$('#pvsdmwr').hide();
		$('#pvwrfronius').hide();
		$('#pvnone').hide();
		$('#pvhttp').hide();
		$('#pvsma').hide();
		$('#pvwrjson').hide();
		$('#pvmpm3pm').show();
		$('#pvwrkostalpiko').hide();

<<<<<<< HEAD
   } 
      if($('#pvwattmodul').val() == 'wr_kostalpiko')   {
	      	$('#pvvzl').hide();
=======
   }
   if($('#pvwattmodul').val() == 'wr_kostalpiko')   {
		$('#pvvzl').hide();
>>>>>>> 26771c64
		$('#pvsdmwr').hide();
		$('#pvwrfronius').hide();
		$('#pvnone').hide();
		$('#pvhttp').hide();
		$('#pvsma').hide();
		$('#pvwrjson').hide();
		$('#pvmpm3pm').hide();
		$('#pvwrkostalpiko').show();
<<<<<<< HEAD
   } 

=======

     } 
>>>>>>> 26771c64
	});
});
</script>


<div class="row"><hr>
	<h3> Speicher Modul </h3>
</div>
<div class="row">
	<b><label for="speicherodul">Speicher Modul:</label></b>
	<select type="text" name="speichermodul" id="speichermodul">
		<option <?php if($speichermodulold == "none\n") echo selected ?> value="none">Nicht vorhanden</option>
		<option <?php if($speichermodulold == "speicher_http\n") echo selected ?> value="speicher_http">HTTP Abfrage</option>
	</select>
</div>

<div id="divspeichernone">
	<br>
</div>
<div id="divspeicherhttp">
	<div class="row">
		<b><label for="speicherleistung_http">Speicherleistung URL:</label></b>
		<input type="text" name="speicherleistung_http" id="speicherleistung_http" value="<?php echo $speicherleistung_httpold ?>"><br>
	</div>
	<div class="row">
		Gültige Werte URL. Vollständige URL die den aktuellen Leistungswert in Watt wiedergibt. Erwartet wird eine Ganzzahl. Positiv heißt Speicher wird geladen und eine negative Zahl bedeutet das der Speicher entladen wird. Das Modul dient dazu bei NurPV Ladung eine Entladung des Speichers zu verhindern.<br><br>
	</div>
	<div class="row">
		<b><label for="speichersoc_http">SpeicherSoC URL:</label></b>
		<input type="text" name="speichersoc_http" id="speichersoc_http" value="<?php echo $speichersoc_httpold ?>"><br>
	</div>
	<div class="row">
		Gültige Werte URL. Vollständige URL die den aktuellen SoC wiedergibt.<br><br>
	</div>

</div>

<script>
$(function() {
      if($('#speichermodul').val() == 'none') {
		$('#divspeichernone').show(); 
		$('#divspeicherhttp').hide();
	
      } 
   if($('#speichermodul').val() == 'speicher_http')   {
		$('#divspeichernone').hide();
		$('#divspeicherhttp').show();
   }
$('#speichermodul').change(function(){
     if($('#speichermodul').val() == 'none') {
		$('#divspeichernone').show(); 
		$('#divspeicherhttp').hide();
	
      } 
    if($('#speichermodul').val() == 'speicher_http')   {
		$('#divspeichernone').hide();
		$('#divspeicherhttp').show();
   }
	});
});
</script>




<br><br>
<button type="submit" class="btn btn-primary btn-green">Save</button>	 
 </form><br><br />
<br><br>
<br><br>
 <button onclick="window.location.href='./index.php'" class="btn btn-primary btn-blue">Zurück</button>
<br><br>
<br><br>
<div class="row">
<div class="text-center">
Open Source made with love!<br>
<form action="https://www.paypal.com/cgi-bin/webscr" method="post" target="_top">
<input type="hidden" name="cmd" value="_s-xclick">
<input type="hidden" name="hosted_button_id" value="2K8C4Y2JTGH7U">
<input type="image" src="./img/btn_donate_SM.gif" border="0" name="submit" alt="Jetzt einfach, schnell und sicher online bezahlen – mit PayPal.">
<img alt="" border="0" src="./img/pixel.gif" width="1" height="1">
</form>
</div></div>
</div>
</body></html>
<|MERGE_RESOLUTION|>--- conflicted
+++ resolved
@@ -2645,10 +2645,6 @@
 		<option <?php if($pvwattmodulold == "wr_json\n") echo selected ?> value="wr_json">WR mit Json abfragen</option>
 		<option <?php if($pvwattmodulold == "mpm3pmpv\n") echo selected ?> value="mpm3pmpv">Beta MPM3PM </option>
 		<option <?php if($pvwattmodulold == "wr_kostalpiko\n") echo selected ?> value="wr_kostalpiko">Kostal Piko</option>
-<<<<<<< HEAD
-=======
-
->>>>>>> 26771c64
 </select>
 </div>
 <div class="row">
@@ -2689,10 +2685,6 @@
 		Gültige Werte IP. IP Adresse Kostal Wechselrichter.<br><br>
 	</div>
 </div>
-<<<<<<< HEAD
-=======
-
->>>>>>> 26771c64
 <div id="pvwrfronius">
 	<div class="row">
 		<b><label for="wrfroniusip">WR Fronius IP:</label></b>
@@ -2808,10 +2800,6 @@
 		$('#pvwrjson').hide();
 		$('#pvmpm3pm').hide();
 		$('#pvwrkostalpiko').hide();
-<<<<<<< HEAD
-
-=======
->>>>>>> 26771c64
       } 
    if($('#pvwattmodul').val() == 'sdm630modbuswr')   {
 		$('#pvvzl').hide();
@@ -2896,7 +2884,6 @@
 		$('#pvmpm3pm').show();
 		$('#pvwrkostalpiko').hide();
 
-<<<<<<< HEAD
    } 
       if($('#pvwattmodul').val() == 'wr_kostalpiko')   {
 	      		$('#pvvzl').hide();
@@ -2909,22 +2896,7 @@
 			$('#pvmpm3pm').hide();
 			$('#pvwrkostalpiko').show();
    } 
-=======
-   }
-   if($('#pvwattmodul').val() == 'wr_kostalpiko')   {
-		$('#pvvzl').hide();
-		$('#pvsdmwr').hide();
-		$('#pvwrfronius').hide();
-		$('#pvnone').hide();
-		$('#pvhttp').hide();
-		$('#pvsma').hide();
-		$('#pvwrjson').hide();
-		$('#pvmpm3pm').hide();
-		$('#pvwrkostalpiko').show();
-
-     } 
->>>>>>> 26771c64
-	$('#pvwattmodul').change(function(){
+  	$('#pvwattmodul').change(function(){
              if($('#pvwattmodul').val() == 'vzloggerpv') {
 		$('#pvvzl').show(); 
 		$('#pvsdmwr').hide();
@@ -2948,11 +2920,7 @@
 		$('#pvmpm3pm').hide();
 		$('#pvwrkostalpiko').hide();
 
-<<<<<<< HEAD
-      } 
-=======
-   } 
->>>>>>> 26771c64
+      } 
    if($('#pvwattmodul').val() == 'wr_fronius')   {
 		$('#pvvzl').hide();
 		$('#pvsdmwr').hide();
@@ -3024,15 +2992,9 @@
 		$('#pvmpm3pm').show();
 		$('#pvwrkostalpiko').hide();
 
-<<<<<<< HEAD
    } 
       if($('#pvwattmodul').val() == 'wr_kostalpiko')   {
 	      	$('#pvvzl').hide();
-=======
-   }
-   if($('#pvwattmodul').val() == 'wr_kostalpiko')   {
-		$('#pvvzl').hide();
->>>>>>> 26771c64
 		$('#pvsdmwr').hide();
 		$('#pvwrfronius').hide();
 		$('#pvnone').hide();
@@ -3041,13 +3003,8 @@
 		$('#pvwrjson').hide();
 		$('#pvmpm3pm').hide();
 		$('#pvwrkostalpiko').show();
-<<<<<<< HEAD
    } 
 
-=======
-
-     } 
->>>>>>> 26771c64
 	});
 });
 </script>
