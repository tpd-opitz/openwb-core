--- conflicted
+++ resolved
@@ -3,16 +3,6 @@
 import os
 import time
 from pymodbus.client.sync import ModbusTcpClient
-<<<<<<< HEAD
-
-seradd = str(sys.argv[1])
-serid = int(4)
-
-client = ModbusTcpClient(seradd, port=8899)
-rq = client.write_register(0x0001, 256, unit=serid)
-time.sleep(2)
-rq = client.write_register(0x0001, 512, unit=serid)
-=======
 import argparse
 
 parser = argparse.ArgumentParser()
@@ -28,5 +18,4 @@
 client = ModbusTcpClient(args.address, port=8899)
 rq = client.write_register(0x0001, 256, unit=args.id)
 time.sleep(args.duration)
-rq = client.write_register(0x0001, 512, unit=args.id)
->>>>>>> bc05d9ce
+rq = client.write_register(0x0001, 512, unit=args.id)