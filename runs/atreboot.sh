#!/bin/bash
#Ramdisk mit initialen Werten befüllen nach neustart
sleep 10
echo 0 > /var/www/html/openWB/ramdisk/llsoll
touch /var/www/html/openWB/ramdisk/wattbezug
touch /var/www/html/openWB/ramdisk/ladestatus
touch /var/www/html/openWB/ramdisk/lademodus
touch /var/www/html/openWB/ramdisk/llaktuell
touch /var/www/html/openWB/ramdisk/llaktuells1
touch /var/www/html/openWB/ramdisk/pvwatt
touch /var/www/html/openWB/ramdisk/soc
touch /var/www/html/openWB/ramdisk/soc1
touch /var/www/html/openWB/ramdisk/lla1
touch /var/www/html/openWB/ramdisk/lla2
touch /var/www/html/openWB/ramdisk/lla3
touch /var/www/html/openWB/ramdisk/llkombiniert
touch /var/www/html/openWB/ramdisk/llas11
touch /var/www/html/openWB/ramdisk/llas12
touch /var/www/html/openWB/ramdisk/llas13
touch /var/www/html/openWB/ramdisk/llas21
touch /var/www/html/openWB/ramdisk/llas22
touch /var/www/html/openWB/ramdisk/llas23
touch /var/www/html/openWB/ramdisk/llkwh
touch /var/www/html/openWB/ramdisk/pvkwh
touch /var/www/html/openWB/ramdisk/llkwhs1
touch /var/www/html/openWB/ramdisk/einspeisungkwh
touch /var/www/html/openWB/ramdisk/bezugkwh
touch /var/www/html/openWB/ramdisk/llkwhs2
touch /var/www/html/openWB/ramdisk/speicher
echo 4 > /var/www/html/openWB/ramdisk/graphtimer
echo 0 > /var/www/html/openWB/ramdisk/speicher
echo 0 > /var/www/html/openWB/ramdisk/ladestatus
echo 0 > /var/www/html/openWB/ramdisk/ladestatuss1
echo 0 > /var/www/html/openWB/ramdisk/ladestatuss2
echo 0 > /var/www/html/openWB/ramdisk/pvcounter
echo 0 > /var/www/html/openWB/ramdisk/llas11
echo 0 > /var/www/html/openWB/ramdisk/bezuga1
echo 0 > /var/www/html/openWB/ramdisk/bezuga2
echo 0 > /var/www/html/openWB/ramdisk/bezuga3
echo 0 > /var/www/html/openWB/ramdisk/bezugw1
echo 0 > /var/www/html/openWB/ramdisk/bezugw2
echo 0 > /var/www/html/openWB/ramdisk/bezugw3
echo 0 > /var/www/html/openWB/ramdisk/llv1
echo 0 > /var/www/html/openWB/ramdisk/llv2
echo 0 > /var/www/html/openWB/ramdisk/llv3
echo 0 > /var/www/html/openWB/ramdisk/llvs11
echo 0 > /var/www/html/openWB/ramdisk/llvs12
echo 0 > /var/www/html/openWB/ramdisk/llvs13
echo 0 > /var/www/html/openWB/ramdisk/llvs21
echo 0 > /var/www/html/openWB/ramdisk/llvs22
echo 0 > /var/www/html/openWB/ramdisk/llvs23
echo 0 > /var/www/html/openWB/ramdisk/llaltnv
echo 0 > /var/www/html/openWB/ramdisk/llhz
echo 0 > /var/www/html/openWB/ramdisk/llpf1
echo 0 > /var/www/html/openWB/ramdisk/llpf2
echo 0 > /var/www/html/openWB/ramdisk/llpf3
echo 0 > /var/www/html/openWB/ramdisk/evuv1
echo 0 > /var/www/html/openWB/ramdisk/evuv2
echo 0 > /var/www/html/openWB/ramdisk/evuv3
echo 0 > /var/www/html/openWB/ramdisk/evuhz
echo 0 > /var/www/html/openWB/ramdisk/evupf1
echo 0 > /var/www/html/openWB/ramdisk/evupf2
echo 0 > /var/www/html/openWB/ramdisk/evupf3
echo 0 > /var/www/html/openWB/ramdisk/evuhz
echo 0 > /var/www/html/openWB/ramdisk/gelrlp1
echo 0 > /var/www/html/openWB/ramdisk/gelrlp2
echo 0 > /var/www/html/openWB/ramdisk/llsolls1
echo 0 > /var/www/html/openWB/ramdisk/llsolls2
echo 0 > /var/www/html/openWB/ramdisk/gelrlp3
echo 0 > /var/www/html/openWB/ramdisk/aktgeladen
echo 0 > /var/www/html/openWB/ramdisk/aktgeladens1
echo 0 > /var/www/html/openWB/ramdisk/aktgeladens2
echo 0 > /var/www/html/openWB/ramdisk/llas12
echo 0 > /var/www/html/openWB/ramdisk/llas13
echo 0 > /var/www/html/openWB/ramdisk/wattbezug
echo 0 > /var/www/html/openWB/ramdisk/ladestatus
echo 0 > /var/www/html/openWB/ramdisk/lademodus
echo 0 > /var/www/html/openWB/ramdisk/llaktuell
echo 0 > /var/www/html/openWB/ramdisk/pvwatt
echo 0 > /var/www/html/openWB/ramdisk/soc
echo 0 > /var/www/html/openWB/ramdisk/lla1
echo 0 > /var/www/html/openWB/ramdisk/lla2
echo 0 > /var/www/html/openWB/ramdisk/lla3	
echo 0 > /var/www/html/openWB/ramdisk/llaktuells1
echo 0 > /var/www/html/openWB/ramdisk/llaktuells2
touch /var/www/html/openWB/ramdisk/llog1
touch /var/www/html/openWB/ramdisk/llogs1
touch /var/www/html/openWB/ramdisk/llogs2
echo 0 > /var/www/html/openWB/ramdisk/llkombiniert
echo 0 > /var/www/html/openWB/ramdisk/llkwh
echo "--" > /var/www/html/openWB/ramdisk/restzeitlp1
echo "--" > /var/www/html/openWB/ramdisk/restzeitlp2
echo "--" > /var/www/html/openWB/ramdisk/restzeitlp3
echo 0 > /var/www/html/openWB/ramdisk/pvkwh
echo 0 > /var/www/html/openWB/ramdisk/pvkwhk
echo 0 > /var/www/html/openWB/ramdisk/bezugkwh
echo 0 > /var/www/html/openWB/ramdisk/einspeisungkwh
echo 0 > /var/www/html/openWB/ramdisk/llkwhs1
echo 0 > /var/www/html/openWB/ramdisk/llkwhs2
echo 57 > /var/www/html/openWB/ramdisk/soctimer
echo 57 > /var/www/html/openWB/ramdisk/soctimer1
echo 0 > /var/www/html/openWB/ramdisk/ev.graph
echo 0 > /var/www/html/openWB/ramdisk/ev-live.graph
echo 0 > /var/www/html/openWB/ramdisk/evu.graph
echo 0 > /var/www/html/openWB/ramdisk/evu-live.graph
echo 0 > /var/www/html/openWB/ramdisk/pv.graph
echo 0 > /var/www/html/openWB/ramdisk/pv-live.graph
echo 0 > /var/www/html/openWB/ramdisk/date.graph
echo 0 > /var/www/html/openWB/ramdisk/date-live.graph
echo 0 > /var/www/html/openWB/ramdisk/soc.graph
echo 0 > /var/www/html/openWB/ramdisk/soc-live.graph
echo 0 > /var/www/html/openWB/ramdisk/speicherleistung
echo 0 > /var/www/html/openWB/ramdisk/speichersoc
sudo chown -R www-data:www-data /var/www/html/openWB/web/backup
sudo chown -R www-data:www-data /var/www/html/openWB/web/tools/upload
sudo chmod 777 /var/www/html/openWB/openwb.conf
sudo chmod 777 /var/www/html/openWB/ramdisk/*
sudo chmod -R +x /var/www/html/openWB/modules/*
sudo chmod -R 777 /var/www/html/openWB/modules/soc_i3
sudo chmod -R 777 /var/www/html/openWB/modules/soc_i3s1

ln -s /var/log/openWB.log /var/www/html/openWB/ramdisk/openWB.log
mkdir -p /var/www/html/openWB/web/logging/data/daily
mkdir -p /var/www/html/openWB/web/logging/data/monthly
sudo chmod -R 777 /var/www/html/openWB/web/logging/data/


if ! grep -Fq "abschaltverzoegerung=" /var/www/html/openWB/openwb.conf
then
  echo "abschaltverzoegerung=10" >> /var/www/html/openWB/openwb.conf
fi
if ps ax |grep -v grep |grep "python /var/www/html/openWB/runs/ladetaster.py" > /dev/null
then
	echo "test" > /dev/null
else
	sudo python /var/www/html/openWB/runs/ladetaster.py &
fi

if ! grep -Fq "minimalapv=" /var/www/html/openWB/openwb.conf
then
	  echo "minimalapv=6" >> /var/www/html/openWB/openwb.conf
fi

if ! grep -Fq "minimalampv=" /var/www/html/openWB/openwb.conf
then
	  echo "minimalampv=10" >> /var/www/html/openWB/openwb.conf
fi

if ! grep -Fq "pvbezugeinspeisung=" /var/www/html/openWB/openwb.conf
then
	  echo "pvbezugeinspeisung=0" >> /var/www/html/openWB/openwb.conf
fi
if ! grep -Fq "evsecons2=" /var/www/html/openWB/openwb.conf
then
	  echo "evsecons2=dac" >> /var/www/html/openWB/openwb.conf
fi
if ! grep -Fq "evsesources2=" /var/www/html/openWB/openwb.conf
then
	  echo "evsesources2=dac" >> /var/www/html/openWB/openwb.conf
fi
if ! grep -Fq "evseids2=" /var/www/html/openWB/openwb.conf
then
	  echo "evseids2=3" >> /var/www/html/openWB/openwb.conf
fi
if ! grep -Fq "evselanips2=" /var/www/html/openWB/openwb.conf
then
	  echo "evselanips2=192.168.14.2" >> /var/www/html/openWB/openwb.conf
fi
if ! grep -Fq "ladeleistungs2modul=" /var/www/html/openWB/openwb.conf
then
	  echo "ladeleistungs2modul=sdm630modbuslls2" >> /var/www/html/openWB/openwb.conf
fi
if ! grep -Fq "sdmids2=" /var/www/html/openWB/openwb.conf
then
	  echo "sdmids2=4" >> /var/www/html/openWB/openwb.conf
fi
if ! grep -Fq "lastmanagements2=" /var/www/html/openWB/openwb.conf
then
	  echo "lastmanagements2=0" >> /var/www/html/openWB/openwb.conf
fi
if ! grep -Fq "sofortlls1=" /var/www/html/openWB/openwb.conf
then
	  echo "sofortlls1=18" >> /var/www/html/openWB/openwb.conf
fi
if ! grep -Fq "sofortlls2=" /var/www/html/openWB/openwb.conf
then
	  echo "sofortlls2=17" >> /var/www/html/openWB/openwb.conf
fi
if ! grep -Fq "dspeed=" /var/www/html/openWB/openwb.conf
then
	  echo "dspeed=0" >> /var/www/html/openWB/openwb.conf
fi
if ! grep -Fq "durchslp1=" /var/www/html/openWB/openwb.conf
then
	  echo "durchslp1=15" >> /var/www/html/openWB/openwb.conf
fi
if ! grep -Fq "durchslp3=" /var/www/html/openWB/openwb.conf
then
	  echo "durchslp3=15" >> /var/www/html/openWB/openwb.conf
fi
if ! grep -Fq "durchslp2=" /var/www/html/openWB/openwb.conf
then
	  echo "durchslp2=15" >> /var/www/html/openWB/openwb.conf
fi
if ! grep -Fq "nachtladens1=" /var/www/html/openWB/openwb.conf
then
	  echo "nachtladens1=0" >> /var/www/html/openWB/openwb.conf
fi
if ! grep -Fq "nachtsocs1=" /var/www/html/openWB/openwb.conf
then
	  echo "nachtsocs1=50" >> /var/www/html/openWB/openwb.conf
fi
if ! grep -Fq "nachtsoc1s1=" /var/www/html/openWB/openwb.conf
then
	  echo "nachtsoc1s1=35" >> /var/www/html/openWB/openwb.conf
fi
if ! grep -Fq "nachtsoc1=" /var/www/html/openWB/openwb.conf
then
	  echo "nachtsoc1=35" >> /var/www/html/openWB/openwb.conf
fi

if ! grep -Fq "nachtlls1=" /var/www/html/openWB/openwb.conf
then
	  echo "nachtlls1=12" >> /var/www/html/openWB/openwb.conf
fi
if ! grep -Fq "nachtladenabuhrs1=" /var/www/html/openWB/openwb.conf
then
	  echo "nachtladenabuhrs1=20" >> /var/www/html/openWB/openwb.conf
fi
if ! grep -Fq "lademkwh=" /var/www/html/openWB/openwb.conf
then
	  echo "lademkwh=15" >> /var/www/html/openWB/openwb.conf
fi
if ! grep -Fq "lademkwhs1=" /var/www/html/openWB/openwb.conf
then
	  echo "lademkwhs1=15" >> /var/www/html/openWB/openwb.conf
fi
if ! grep -Fq "lademkwhs2=" /var/www/html/openWB/openwb.conf
then
	  echo "lademkwhs2=15" >> /var/www/html/openWB/openwb.conf
fi
if ! grep -Fq "lademstat=" /var/www/html/openWB/openwb.conf
then
	  echo "lademstat=" >> /var/www/html/openWB/openwb.conf
fi
if ! grep -Fq "lademstats1=" /var/www/html/openWB/openwb.conf
then
	  echo "lademstats1=" >> /var/www/html/openWB/openwb.conf
fi
if ! grep -Fq "lademstats2=" /var/www/html/openWB/openwb.conf
then
	  echo "lademstats2=" >> /var/www/html/openWB/openwb.conf
fi

if ! grep -Fq "sdm120modbusllid1=" /var/www/html/openWB/openwb.conf
then
	  echo "sdm120modbusllid1=10" >> /var/www/html/openWB/openwb.conf
fi
if ! grep -Fq "sdm120modbusllid2=" /var/www/html/openWB/openwb.conf
then
	  echo "sdm120modbusllid2=10" >> /var/www/html/openWB/openwb.conf
fi
if ! grep -Fq "sdm120modbusllid3=" /var/www/html/openWB/openwb.conf
then
	  echo "sdm120modbusllid3=10" >> /var/www/html/openWB/openwb.conf
fi
if ! grep -Fq "sdm120modbusllid1s1=" /var/www/html/openWB/openwb.conf
then
	  echo "sdm120modbusllid1s1=10" >> /var/www/html/openWB/openwb.conf
fi
if ! grep -Fq "sdm120modbusllid2s1=" /var/www/html/openWB/openwb.conf
then
	  echo "sdm120modbusllid2s1=10" >> /var/www/html/openWB/openwb.conf
fi
if ! grep -Fq "sdm120modbusllid3s1=" /var/www/html/openWB/openwb.conf
then
	  echo "sdm120modbusllid3s1=10" >> /var/www/html/openWB/openwb.conf
fi
if ! grep -Fq "sdm120modbusllid1s2=" /var/www/html/openWB/openwb.conf
then
	  echo "sdm120modbusllid1s2=10" >> /var/www/html/openWB/openwb.conf
fi
if ! grep -Fq "sdm120modbusllid2s2=" /var/www/html/openWB/openwb.conf
then
	  echo "sdm120modbusllid2s2=10" >> /var/www/html/openWB/openwb.conf
fi
if ! grep -Fq "sdm120modbusllid3s2=" /var/www/html/openWB/openwb.conf
then
	  echo "sdm120modbusllid3s2=10" >> /var/www/html/openWB/openwb.conf
fi
if ! grep -Fq "evsewifiiplp1=" /var/www/html/openWB/openwb.conf
then
	  echo "evsewifiiplp1=192.168.0.25" >> /var/www/html/openWB/openwb.conf
fi
if ! grep -Fq "evsewifiiplp2=" /var/www/html/openWB/openwb.conf
then
	  echo "evsewifiiplp2=192.168.0.25" >> /var/www/html/openWB/openwb.conf
fi
if ! grep -Fq "evsewifiiplp3=" /var/www/html/openWB/openwb.conf
then
	  echo "evsewifiiplp3=192.168.0.25" >> /var/www/html/openWB/openwb.conf
fi
if ! grep -Fq "evsewifitimeoutlp1=" /var/www/html/openWB/openwb.conf
then
	  echo "evsewifitimeoutlp1=2" >> /var/www/html/openWB/openwb.conf
fi
if ! grep -Fq "evsewifitimeoutlp2=" /var/www/html/openWB/openwb.conf
then
	  echo "evsewifitimeoutlp2=2" >> /var/www/html/openWB/openwb.conf
fi
if ! grep -Fq "evsewifitimeoutlp3=" /var/www/html/openWB/openwb.conf
then
	  echo "evsewifitimeoutlp3=2" >> /var/www/html/openWB/openwb.conf
fi
if ! grep -Fq "sofortsoclp1=" /var/www/html/openWB/openwb.conf
then
	  echo "sofortsoclp1=90" >> /var/www/html/openWB/openwb.conf
fi
if ! grep -Fq "sofortsoclp2=" /var/www/html/openWB/openwb.conf
then
	  echo "sofortsoclp2=90" >> /var/www/html/openWB/openwb.conf
fi
if ! grep -Fq "sofortsoclp3=" /var/www/html/openWB/openwb.conf
then
	  echo "sofortsoclp3=90" >> /var/www/html/openWB/openwb.conf
fi
if ! grep -Fq "sofortsocstatlp1=" /var/www/html/openWB/openwb.conf
then
	  echo "sofortsocstatlp1=" >> /var/www/html/openWB/openwb.conf
fi
if ! grep -Fq "sofortsocstatlp2=" /var/www/html/openWB/openwb.conf
then
	  echo "sofortsocstatlp2=" >> /var/www/html/openWB/openwb.conf
fi
if ! grep -Fq "sofortsocstatlp3=" /var/www/html/openWB/openwb.conf
then
	  echo "sofortsocstatlp3=" >> /var/www/html/openWB/openwb.conf
fi
if ! grep -Fq "pvsoclp1=" /var/www/html/openWB/openwb.conf
then
	  echo "pvsoclp1=100" >> /var/www/html/openWB/openwb.conf
fi
if ! grep -Fq "pvsoclp2=" /var/www/html/openWB/openwb.conf
then
	  echo "pvsoclp2=100" >> /var/www/html/openWB/openwb.conf
fi
if ! grep -Fq "pvsoclp3=" /var/www/html/openWB/openwb.conf
then
	  echo "pvsoclp3=100" >> /var/www/html/openWB/openwb.conf
fi
if ! grep -Fq "mpm3pmllsource=" /var/www/html/openWB/openwb.conf
then
	  echo "mpm3pmllsource=/dev/ttyUSB0" >> /var/www/html/openWB/openwb.conf
fi
if ! grep -Fq "mpm3pmllid=" /var/www/html/openWB/openwb.conf
then
	  echo "mpm3pmllid=1" >> /var/www/html/openWB/openwb.conf
fi
if ! grep -Fq "msmoduslp1=" /var/www/html/openWB/openwb.conf
then
	  echo "msmoduslp1=0" >> /var/www/html/openWB/openwb.conf
fi
if ! grep -Fq "msmoduslp2=" /var/www/html/openWB/openwb.conf
then
	  echo "msmoduslp2=0" >> /var/www/html/openWB/openwb.conf
fi

if ! grep -Fq "nachtladenbisuhrs1=" /var/www/html/openWB/openwb.conf
then
	  echo "nachtladenbisuhrs1=6" >> /var/www/html/openWB/openwb.conf
fi
if [ ! -e /var/www/html/openWB/web/ladelog ]; then
	sudo touch /var/www/html/openWB/web/ladelog
	sudo echo Start > /var/www/html/openWB/web/ladelog

	sudo chmod 777 /var/www/html/openWB/web/ladelog
fi
if ! grep -Fq "leafusername=" /var/www/html/openWB/openwb.conf
then
	  echo "leafusername=username" >> /var/www/html/openWB/openwb.conf
fi
if ! grep -Fq "leafpasswort=" /var/www/html/openWB/openwb.conf
then
	  echo "leafpasswort=passwort" >> /var/www/html/openWB/openwb.conf
fi
if ! grep -Fq "leafusernames1=" /var/www/html/openWB/openwb.conf
then
	  echo "leafusernames1=username" >> /var/www/html/openWB/openwb.conf
fi
if ! grep -Fq "leafpassworts1=" /var/www/html/openWB/openwb.conf
then
	  echo "leafpassworts1=passwort" >> /var/www/html/openWB/openwb.conf
fi
if ! grep -Fq "i3username=" /var/www/html/openWB/openwb.conf
then
	  echo "i3username=username" >> /var/www/html/openWB/openwb.conf
fi
if ! grep -Fq "i3passwort=" /var/www/html/openWB/openwb.conf
then
	  echo "i3passwort=passwort" >> /var/www/html/openWB/openwb.conf
fi
if ! grep -Fq "i3usernames1=" /var/www/html/openWB/openwb.conf
then
	  echo "i3usernames1=username" >> /var/www/html/openWB/openwb.conf
fi
if ! grep -Fq "i3passworts1=" /var/www/html/openWB/openwb.conf
then
	  echo "i3passworts1=passwort" >> /var/www/html/openWB/openwb.conf
fi
if ! grep -Fq "i3vins1=" /var/www/html/openWB/openwb.conf
then
	  echo "i3vins1=VIN" >> /var/www/html/openWB/openwb.conf
fi
if ! grep -Fq "i3vin=" /var/www/html/openWB/openwb.conf
then
	  echo "i3vin=VIN" >> /var/www/html/openWB/openwb.conf
fi
if ! grep -Fq "zoeusername=" /var/www/html/openWB/openwb.conf
then
	  echo "zoeusername=username" >> /var/www/html/openWB/openwb.conf
fi
if ! grep -Fq "zoepasswort=" /var/www/html/openWB/openwb.conf
then
	  echo "zoepasswort=passwort" >> /var/www/html/openWB/openwb.conf
fi
if ! grep -Fq "minnurpvsocll=" /var/www/html/openWB/openwb.conf
then
	  echo "minnurpvsocll=12" >> /var/www/html/openWB/openwb.conf
fi
if ! grep -Fq "minnurpvsoclp1=" /var/www/html/openWB/openwb.conf
then
	  echo "minnurpvsoclp1=0" >> /var/www/html/openWB/openwb.conf
fi
if ! grep -Fq "maxnurpvsoclp1=" /var/www/html/openWB/openwb.conf
then
	  echo "maxnurpvsoclp1=100" >> /var/www/html/openWB/openwb.conf
fi
if ! grep -Fq "evnotifyakey=" /var/www/html/openWB/openwb.conf
then
	  echo "evnotifyakey=abcdef" >> /var/www/html/openWB/openwb.conf
fi
if ! grep -Fq "evnotifypasswort=" /var/www/html/openWB/openwb.conf
then
	  echo "evnotifypasswort=abcdef" >> /var/www/html/openWB/openwb.conf
fi
if ! grep -Fq "wrjsonwatt=" /var/www/html/openWB/openwb.conf
then
	  echo "wrjsonwatt=.watt" >> /var/www/html/openWB/openwb.conf
fi
if ! grep -Fq "wrjsonkwh=" /var/www/html/openWB/openwb.conf
then
	  echo "wrjsonkwh=.kwh" >> /var/www/html/openWB/openwb.conf
fi
if ! grep -Fq "wrjsonurl=" /var/www/html/openWB/openwb.conf
then
	  echo "wrjsonurl=http://192.168.0.12/solar_api" >> /var/www/html/openWB/openwb.conf
fi
if ! grep -Fq "hausbezugnone=" /var/www/html/openWB/openwb.conf
then
	  echo "hausbezugnone=200" >> /var/www/html/openWB/openwb.conf
fi
if ! grep -Fq "mpm3pmpvsource=" /var/www/html/openWB/openwb.conf
then
	  echo "mpm3pmpvsource=/dev/ttyUSB0" >> /var/www/html/openWB/openwb.conf
fi
if ! grep -Fq "mpm3pmpvid=" /var/www/html/openWB/openwb.conf
then
	  echo "mpm3pmpvid=1" >> /var/www/html/openWB/openwb.conf
fi
if ! grep -Fq "mpm3pmpvlanip=" /var/www/html/openWB/openwb.conf
then
	  echo "mpm3pmpvlanip=192.168.1.12" >> /var/www/html/openWB/openwb.conf
fi
if ! grep -Fq "bezugjsonwatt=" /var/www/html/openWB/openwb.conf
then
	  echo "bezugjsonwatt=.watt" >> /var/www/html/openWB/openwb.conf
fi
if ! grep -Fq "bezugjsonkwh=" /var/www/html/openWB/openwb.conf
then
	  echo "bezugjsonkwh=.kwh" >> /var/www/html/openWB/openwb.conf
fi
if ! grep -Fq "einspeisungjsonkwh=" /var/www/html/openWB/openwb.conf
then
	  echo "einspeisungjsonkwh=.kwh" >> /var/www/html/openWB/openwb.conf
fi
if ! grep -Fq "bezugjsonurl=" /var/www/html/openWB/openwb.conf
then
	  echo "bezugjsonurl=http://192.168.0.12/solar_api" >> /var/www/html/openWB/openwb.conf
fi
if ! grep -Fq "mpm3pmlls1source=" /var/www/html/openWB/openwb.conf
then
	  echo "mpm3pmlls1source=/dev/ttyUSB0" >> /var/www/html/openWB/openwb.conf
fi
if ! grep -Fq "mpm3pmlls1id=" /var/www/html/openWB/openwb.conf
then
	  echo "mpm3pmlls1id=1" >> /var/www/html/openWB/openwb.conf
fi
if ! grep -Fq "mpm3pmevusource=" /var/www/html/openWB/openwb.conf
then
	  echo "mpm3pmevusource=/dev/ttyUSB0" >> /var/www/html/openWB/openwb.conf
fi
if ! grep -Fq "mpm3pmevuid=" /var/www/html/openWB/openwb.conf
then
	  echo "mpm3pmevuid=1" >> /var/www/html/openWB/openwb.conf
fi
if ! grep -Fq "livegraph=" /var/www/html/openWB/openwb.conf
then
	  echo "livegraph=20" >> /var/www/html/openWB/openwb.conf
fi
if ! grep -Fq "bezug_solarlog_ip=" /var/www/html/openWB/openwb.conf
then
	  echo "bezug_solarlog_ip=192.168.0.10" >> /var/www/html/openWB/openwb.conf
fi
if ! grep -Fq "speichermodul=" /var/www/html/openWB/openwb.conf
then
	  echo "speichermodul=none" >> /var/www/html/openWB/openwb.conf
fi
if ! grep -Fq "speicherleistung_http=" /var/www/html/openWB/openwb.conf
then
	  echo "speicherleistung_http=192.168.0.10/watt" >> /var/www/html/openWB/openwb.conf
fi
if ! grep -Fq "speichersoc_http=" /var/www/html/openWB/openwb.conf
then
	  echo "speichersoc_http=192.168.0.10/soc" >> /var/www/html/openWB/openwb.conf
fi
if ! grep -Fq "soc_tesla_username=" /var/www/html/openWB/openwb.conf
then
	  echo "soc_tesla_username=deine@email.com" >> /var/www/html/openWB/openwb.conf
fi
if ! grep -Fq "soc_tesla_password=" /var/www/html/openWB/openwb.conf
then
	  echo "soc_tesla_password=daspasswort" >> /var/www/html/openWB/openwb.conf
fi
if ! grep -Fq "soc_tesla_intervallladen=" /var/www/html/openWB/openwb.conf
then
	  echo "soc_tesla_intervallladen=20" >> /var/www/html/openWB/openwb.conf
fi
if ! grep -Fq "soc_tesla_intervall=" /var/www/html/openWB/openwb.conf
then
	  echo "soc_tesla_intervall=20" >> /var/www/html/openWB/openwb.conf
fi
if ! grep -Fq "releasetrain=" /var/www/html/openWB/openwb.conf
then
	  echo "releasetrain=stable" >> /var/www/html/openWB/openwb.conf
fi
if ! grep -Fq "wrkostalpikoip=" /var/www/html/openWB/openwb.conf
then
<<<<<<< HEAD
		  echo "wrkostalpikoip=192.168.0.10" >> /var/www/html/openWB/openwb.conf
fi
if ! grep -Fq "solaredgeip=" /var/www/html/openWB/openwb.conf
then
		  echo "solaredgeip=192.168.0.10" >> /var/www/html/openWB/openwb.conf
fi
if ! grep -Fq "lllaniplp2=" /var/www/html/openWB/openwb.conf
then
		  echo "lllaniplp2=192.168.0.10" >> /var/www/html/openWB/openwb.conf
fi
if ! grep -Fq "sdm630lp2source=" /var/www/html/openWB/openwb.conf
then
		  echo "sdm630lp2source=/dev/ttyUSB0" >> /var/www/html/openWB/openwb.conf
fi
if ! grep -Fq "sdm120lp2source=" /var/www/html/openWB/openwb.conf
then
		  echo "sdm120lp2source=/dev/ttyUSB0" >> /var/www/html/openWB/openwb.conf
fi
if ! grep -Fq "sdm120lp3source=" /var/www/html/openWB/openwb.conf
then
		  echo "sdm120lp3source=/dev/ttyUSB0" >> /var/www/html/openWB/openwb.conf
fi
if ! grep -Fq "sdm630lp3source=" /var/www/html/openWB/openwb.conf
then
		  echo "sdm630lp3source=/dev/ttyUSB0" >> /var/www/html/openWB/openwb.conf
fi
if ! grep -Fq "lllaniplp3=" /var/www/html/openWB/openwb.conf
then
		  echo "lllaniplp3=192.168.0.10" >> /var/www/html/openWB/openwb.conf
fi
if ! grep -Fq "lp1name=" /var/www/html/openWB/openwb.conf
then
		  echo "lp1name='LP1'" >> /var/www/html/openWB/openwb.conf
fi
if ! grep -Fq "lp2name=" /var/www/html/openWB/openwb.conf
then
		  echo "lp2name='LP2'" >> /var/www/html/openWB/openwb.conf
fi
if ! grep -Fq "lp3name=" /var/www/html/openWB/openwb.conf
then
		  echo "lp3name='LP3'" >> /var/www/html/openWB/openwb.conf
fi
if ! grep -Fq "loadsharinglp12=" /var/www/html/openWB/openwb.conf
then
		  echo "loadsharinglp12=0" >> /var/www/html/openWB/openwb.conf
fi
if ! grep -Fq "goeiplp1=" /var/www/html/openWB/openwb.conf
then
		  echo "goeiplp1=192.168.0.15" >> /var/www/html/openWB/openwb.conf
fi
if ! grep -Fq "goetimeoutlp1=" /var/www/html/openWB/openwb.conf
then
		  echo "goetimeoutlp1=5" >> /var/www/html/openWB/openwb.conf
fi
if ! grep -Fq "goeiplp2=" /var/www/html/openWB/openwb.conf
then
		  echo "goeiplp2=192.168.0.15" >> /var/www/html/openWB/openwb.conf
fi
if ! grep -Fq "goetimeoutlp2=" /var/www/html/openWB/openwb.conf
then
		  echo "goetimeoutlp2=5" >> /var/www/html/openWB/openwb.conf
fi

if ! grep -Fq "goeiplp3=" /var/www/html/openWB/openwb.conf
then
		  echo "goeiplp3=192.168.0.15" >> /var/www/html/openWB/openwb.conf
fi
if ! grep -Fq "goetimeoutlp3=" /var/www/html/openWB/openwb.conf
then
		  echo "goetimeoutlp3=5" >> /var/www/html/openWB/openwb.conf
fi

=======
	  echo "wrkostalpikoip=192.168.0.10" >> /var/www/html/openWB/openwb.conf
fi
>>>>>>> 26771c64
if ! sudo grep -Fq "cronnightly.sh" /var/spool/cron/crontabs/pi
then
	(crontab -l -u pi ; echo "1 0 * * * /var/www/html/openWB/runs/cronnightly.sh >> /var/log/openWB.log 2>&1")| crontab -u pi -
fi

if ! sudo grep -Fq "cron5min.sh" /var/spool/cron/crontabs/pi
then
	(crontab -l -u pi ; echo "*/5 * * * * /var/www/html/openWB/runs/cron5min.sh >> /var/log/openWB.log 2>&1")| crontab -u pi -
fi

if [ $(dpkg-query -W -f='${Status}' php-gd 2>/dev/null | grep -c "ok installed") -eq 0 ];
then
	sudo apt-get -qq update
	sleep 1
	sudo apt-get -qq install -y php-gd
	sleep 1
	sudo apt-get -qq install -y php7.0-xml
	
fi

. /var/www/html/openWB/openwb.conf
sudo cp /usr/share/zoneinfo/Europe/Berlin /etc/localtime
uuid=$(</sys/class/net/eth0/address)
curl -d "update="$releasetrain$uuid"" -H "Content-Type: application/x-www-form-urlencoded" -X POST http://openwb.de/tools/update.php
sudo i2cdetect -y 1 | grep -o ' .. --' |grep -o '[0-9]*' > /var/www/html/openWB/ramdisk/i2csearch<|MERGE_RESOLUTION|>--- conflicted
+++ resolved
@@ -545,7 +545,6 @@
 fi
 if ! grep -Fq "wrkostalpikoip=" /var/www/html/openWB/openwb.conf
 then
-<<<<<<< HEAD
 		  echo "wrkostalpikoip=192.168.0.10" >> /var/www/html/openWB/openwb.conf
 fi
 if ! grep -Fq "solaredgeip=" /var/www/html/openWB/openwb.conf
@@ -617,11 +616,6 @@
 then
 		  echo "goetimeoutlp3=5" >> /var/www/html/openWB/openwb.conf
 fi
-
-=======
-	  echo "wrkostalpikoip=192.168.0.10" >> /var/www/html/openWB/openwb.conf
-fi
->>>>>>> 26771c64
 if ! sudo grep -Fq "cronnightly.sh" /var/spool/cron/crontabs/pi
 then
 	(crontab -l -u pi ; echo "1 0 * * * /var/www/html/openWB/runs/cronnightly.sh >> /var/log/openWB.log 2>&1")| crontab -u pi -
