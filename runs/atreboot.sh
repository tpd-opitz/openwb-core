#!/bin/bash
<<<<<<< HEAD
OPENWBBASEDIR=$(cd `dirname $0`/../ && pwd)
=======
OPENWBBASEDIR=$(cd $(dirname "${BASH_SOURCE[0]}")/.. && pwd)
>>>>>>> a6f05dd3
echo "atreboot.sh started"
rm "${OPENWBBASEDIR}/ramdisk/bootdone"
mosquitto_pub -p 1886 -t openWB/system/boot_done -r -m 'false'
(sleep 600; sudo kill $(ps aux |grep '[a]treboot.sh' | awk '{print $2}')) &

if [ -f ${OPENWBBASEDIR}/ramdisk/bootinprogress ]; then
	rm ${OPENWBBASEDIR}/ramdisk/bootinprogress
fi

# initialize automatic phase switching
# alpha image restricted to standalone installation!
# if (( u1p3paktiv == 1 )); then
# 	echo "triginit..."
# 	# quick init of phase switching with default pause duration (2s)
# 	sudo python ${OPENWBBASEDIR}/runs/triginit.py
# fi

# check if tesla wall connector is configured and start daemon
# if [[ $evsecon == twcmanager ]]; then
# 	echo "twcmanager..."
# 	if [[ $twcmanagerlp1ip == "localhost/TWC" ]]; then
# 		screen -dm -S TWCManager /var/www/html/TWC/TWCManager.py &
# 	fi
# fi

# check if display is configured and setup timeout
<<<<<<< HEAD
# if (( displayaktiv == 1 )); then
# 	echo "display..."
# 	if ! grep -Fq "pinch" /home/pi/.config/lxsession/LXDE-pi/autostart
# 	then
# 		echo "not found"
# 		echo "@xscreensaver -no-splash" > /home/pi/.config/lxsession/LXDE-pi/autostart
# 		echo "@point-rpi" >> /home/pi/.config/lxsession/LXDE-pi/autostart
# 		echo "@xset s 600" >> /home/pi/.config/lxsession/LXDE-pi/autostart
# 		echo "@chromium-browser --incognito --disable-pinch --kiosk http://localhost/openWB/web/display/" >> /home/pi/.config/lxsession/LXDE-pi/autostart
# 	fi
# 	echo "deleting browser cache"
# 	rm -rf /home/pi/.cache/chromium
# fi
=======
if (( displayaktiv == 1 )); then
	echo "display..."
	if ! grep -Fq "pinch" /home/pi/.config/lxsession/LXDE-pi/autostart
	then
		echo "not found"
		echo "@xscreensaver -no-splash" > /home/pi/.config/lxsession/LXDE-pi/autostart
		echo "@point-rpi" >> /home/pi/.config/lxsession/LXDE-pi/autostart
		echo "@xset s 600" >> /home/pi/.config/lxsession/LXDE-pi/autostart
		echo "@chromium-browser --incognito --disable-pinch --kiosk http://localhost/openWB/web/display.php" >> /home/pi/.config/lxsession/LXDE-pi/autostart
	fi
	echo "deleting browser cache"
	rm -rf /home/pi/.cache/chromium
fi

# restart smarthomehandler
echo "smarthome handler..."
if ps ax |grep -v grep |grep "python3 /var/www/html/openWB/runs/smarthomehandler.py" > /dev/null
then
	sudo kill $(ps aux |grep '[s]marthomehandler.py' | awk '{print $2}')
fi
python3 /var/www/html/openWB/runs/smarthomehandler.py >> /var/www/html/openWB/ramdisk/smarthome.log 2>&1 &

# restart mqttsub handler
echo "mqtt handler..."
if ps ax |grep -v grep |grep "python3 /var/www/html/openWB/runs/mqttsub.py" > /dev/null
then
	sudo kill $(ps aux |grep '[m]qttsub.py' | awk '{print $2}')
fi
python3 /var/www/html/openWB/runs/mqttsub.py &

# restart legacy run server
echo "legacy run server..."
bash "$OPENWBBASEDIR/packages/legacy_run_server.sh"


# check crontab for user pi
echo "crontab 1..."
crontab -l -u pi > /var/www/html/openWB/ramdisk/tmpcrontab
if grep -Fq "lade.log" /var/www/html/openWB/ramdisk/tmpcrontab
then
	echo "crontab modified"
	sed -i '/lade.log/d' /var/www/html/openWB/ramdisk/tmpcrontab
	echo "* * * * * /var/www/html/openWB/regel.sh >> /var/log/openWB.log 2>&1" >> /var/www/html/openWB/ramdisk/tmpcrontab
	cat /var/www/html/openWB/ramdisk/tmpcrontab | crontab -u pi -
fi

# check crontab for user root and remove old @reboot entry
sudo crontab -l > /var/www/html/openWB/ramdisk/tmprootcrontab
if grep -Fq "atreboot.sh" /var/www/html/openWB/ramdisk/tmprootcrontab
then
	echo "executed"
	sed -i '/atreboot.sh/d' /var/www/html/openWB/ramdisk/tmprootcrontab
	cat /var/www/html/openWB/ramdisk/tmprootcrontab | sudo crontab -
fi
>>>>>>> a6f05dd3

# check for LAN/WLAN connection
echo "LAN/WLAN..."
# alpha image restricted to LAN only
sudo ifconfig eth0:0 192.168.193.5 netmask 255.255.255.0 up

# check for apache configuration
echo "apache..."
if grep -Fxq "AllowOverride" /etc/apache2/sites-available/000-default.conf
then
	echo "...ok"
else
	sudo cp ${OPENWBBASEDIR}/data/config/000-default.conf /etc/apache2/sites-available/
	echo "...changed"
fi

# check for needed packages
echo "apt packages..."
# nothing here yet, all in install.sh

# check for mosquitto configuration
# nothing todo here yet, mosquitto is configured in install-skript

# check for other dependencies
echo "python packages..."
sudo pip3 install -r ${OPENWBBASEDIR}/requirements.txt

# update version
echo "version..."
uuid=$(</sys/class/net/eth0/address)
owbv=$(<${OPENWBBASEDIR}/web/version)
# curl --connect-timeout 10 -d "update="$releasetrain$uuid"vers"$owbv"" -H "Content-Type: application/x-www-form-urlencoded" -X POST https://openwb.de/tools/update.php

# check for slave config and start handler
# alpha image restricted to standalone installation!
# if (( isss == 1 )); then
# 	echo "isss..."
# 	echo $lastmanagement > ${OPENWBBASEDIR}/ramdisk/issslp2act
# 	if ps ax |grep -v grep |grep "python3 ${OPENWBBASEDIR}/runs/isss.py" > /dev/null
# 	then
# 		sudo kill $(ps aux |grep '[i]sss.py' | awk '{print $2}')
# 	fi
# 	python3 ${OPENWBBASEDIR}/runs/isss.py &
# 	# second IP already set up !
# 	# ethstate=$(</sys/class/net/eth0/carrier)
# 	# if (( ethstate == 1 )); then
# 	# 	sudo ifconfig eth0:0 $virtual_ip_eth0 netmask 255.255.255.0 down
# 	# else
# 	# 	sudo ifconfig wlan0:0 $virtual_ip_wlan0 netmask 255.255.255.0 down
# 	# fi
# fi

# check for socket system and start handler
# alpha image restricted to standalone installation!
# if [[ "$evsecon" == "buchse" ]] && [[ "$isss" == "0" ]]; then
# 	echo "socket..."
# 	# ppbuchse is used in issss.py to detect "openWB Buchse"
# 	if [ ! -f /home/pi/ppbuchse ]; then
# 		echo "32" > /home/pi/ppbuchse
# 	fi
# 	if ps ax |grep -v grep |grep "python3 ${OPENWBBASEDIR}/runs/buchse.py" > /dev/null
# 	then
# 		sudo kill $(ps aux |grep '[b]uchse.py' | awk '{print $2}')
# 	fi
# 	python3 ${OPENWBBASEDIR}/runs/buchse.py &
# fi

# update display configuration
# echo "display update..."
# if grep -Fq "@chromium-browser --incognito --disable-pinch --kiosk http://localhost/openWB/web/display/" /home/pi/.config/lxsession/LXDE-pi/autostart
# then
# 	sed -i "s,@chromium-browser --incognito --disable-pinch --kiosk http://localhost/openWB/web/display/,@chromium-browser --incognito --disable-pinch --overscroll-history-navigation=0 --kiosk http://localhost/openWB/web/display/,g" /home/pi/.config/lxsession/LXDE-pi/autostart
# fi

# get local ip
mosquitto_pub -t openWB/system/ip_address -p 1886 -r -m "\"$(ip route get 1 | awk '{print $7;exit}')\""
# update current published versions
echo "load versions..."
# change needed after repo is public!
# curl --connect-timeout 10 -s https://raw.githubusercontent.com/snaptec/openWB/master/web/version > ${OPENWBBASEDIR}/ramdisk/vnightly
# curl --connect-timeout 10 -s https://raw.githubusercontent.com/snaptec/openWB/beta/web/version > ${OPENWBBASEDIR}/ramdisk/vbeta
# curl --connect-timeout 10 -s https://raw.githubusercontent.com/snaptec/openWB/stable/web/version > ${OPENWBBASEDIR}/ramdisk/vstable

# update our local version
sudo git -C ${OPENWBBASEDIR}/ show --pretty='format:%ci [%h]' | head -n1 > ${OPENWBBASEDIR}/web/lastcommit
# and record the current commit details
commitId=`git -C ${OPENWBBASEDIR}/ log --format="%h" -n 1`
echo $commitId > ${OPENWBBASEDIR}/ramdisk/currentCommitHash
echo `git -C ${OPENWBBASEDIR}/ branch -a --contains $commitId | perl -nle 'm|.*origin/(.+).*|; print $1' | uniq | xargs` > ${OPENWBBASEDIR}/ramdisk/currentCommitBranches

# set upload limit in php
# echo -n "fix upload limit..."
# if [ -d "/etc/php/7.3/" ]; then
# 	echo "OS Buster"
# 	sudo /bin/su -c "echo 'upload_max_filesize = 300M' > /etc/php/7.3/apache2/conf.d/20-uploadlimit.ini"
# 	sudo /bin/su -c "echo 'post_max_size = 300M' >> /etc/php/7.3/apache2/conf.d/20-uploadlimit.ini"
# fi
# sudo /usr/sbin/apachectl -k graceful

# all done, remove boot and update status
echo $(date +"%Y-%m-%d %H:%M:%S:") "boot done :-)"
mosquitto_pub -p 1886 -t openWB/system/update_in_progress -r -m 'false'
mosquitto_pub -p 1883 -t openWB/system/update_in_progress -r -m 'false'
mosquitto_pub -p 1886 -t openWB/system/boot_done -r -m 'true'
mosquitto_pub -p 1883 -t openWB/system/boot_done -r -m 'true'
mosquitto_pub -t openWB/system/reloadDisplay -m "1"
touch ${OPENWBBASEDIR}/ramdisk/bootdone<|MERGE_RESOLUTION|>--- conflicted
+++ resolved
@@ -1,9 +1,5 @@
 #!/bin/bash
-<<<<<<< HEAD
-OPENWBBASEDIR=$(cd `dirname $0`/../ && pwd)
-=======
 OPENWBBASEDIR=$(cd $(dirname "${BASH_SOURCE[0]}")/.. && pwd)
->>>>>>> a6f05dd3
 echo "atreboot.sh started"
 rm "${OPENWBBASEDIR}/ramdisk/bootdone"
 mosquitto_pub -p 1886 -t openWB/system/boot_done -r -m 'false'
@@ -30,7 +26,6 @@
 # fi
 
 # check if display is configured and setup timeout
-<<<<<<< HEAD
 # if (( displayaktiv == 1 )); then
 # 	echo "display..."
 # 	if ! grep -Fq "pinch" /home/pi/.config/lxsession/LXDE-pi/autostart
@@ -44,62 +39,6 @@
 # 	echo "deleting browser cache"
 # 	rm -rf /home/pi/.cache/chromium
 # fi
-=======
-if (( displayaktiv == 1 )); then
-	echo "display..."
-	if ! grep -Fq "pinch" /home/pi/.config/lxsession/LXDE-pi/autostart
-	then
-		echo "not found"
-		echo "@xscreensaver -no-splash" > /home/pi/.config/lxsession/LXDE-pi/autostart
-		echo "@point-rpi" >> /home/pi/.config/lxsession/LXDE-pi/autostart
-		echo "@xset s 600" >> /home/pi/.config/lxsession/LXDE-pi/autostart
-		echo "@chromium-browser --incognito --disable-pinch --kiosk http://localhost/openWB/web/display.php" >> /home/pi/.config/lxsession/LXDE-pi/autostart
-	fi
-	echo "deleting browser cache"
-	rm -rf /home/pi/.cache/chromium
-fi
-
-# restart smarthomehandler
-echo "smarthome handler..."
-if ps ax |grep -v grep |grep "python3 /var/www/html/openWB/runs/smarthomehandler.py" > /dev/null
-then
-	sudo kill $(ps aux |grep '[s]marthomehandler.py' | awk '{print $2}')
-fi
-python3 /var/www/html/openWB/runs/smarthomehandler.py >> /var/www/html/openWB/ramdisk/smarthome.log 2>&1 &
-
-# restart mqttsub handler
-echo "mqtt handler..."
-if ps ax |grep -v grep |grep "python3 /var/www/html/openWB/runs/mqttsub.py" > /dev/null
-then
-	sudo kill $(ps aux |grep '[m]qttsub.py' | awk '{print $2}')
-fi
-python3 /var/www/html/openWB/runs/mqttsub.py &
-
-# restart legacy run server
-echo "legacy run server..."
-bash "$OPENWBBASEDIR/packages/legacy_run_server.sh"
-
-
-# check crontab for user pi
-echo "crontab 1..."
-crontab -l -u pi > /var/www/html/openWB/ramdisk/tmpcrontab
-if grep -Fq "lade.log" /var/www/html/openWB/ramdisk/tmpcrontab
-then
-	echo "crontab modified"
-	sed -i '/lade.log/d' /var/www/html/openWB/ramdisk/tmpcrontab
-	echo "* * * * * /var/www/html/openWB/regel.sh >> /var/log/openWB.log 2>&1" >> /var/www/html/openWB/ramdisk/tmpcrontab
-	cat /var/www/html/openWB/ramdisk/tmpcrontab | crontab -u pi -
-fi
-
-# check crontab for user root and remove old @reboot entry
-sudo crontab -l > /var/www/html/openWB/ramdisk/tmprootcrontab
-if grep -Fq "atreboot.sh" /var/www/html/openWB/ramdisk/tmprootcrontab
-then
-	echo "executed"
-	sed -i '/atreboot.sh/d' /var/www/html/openWB/ramdisk/tmprootcrontab
-	cat /var/www/html/openWB/ramdisk/tmprootcrontab | sudo crontab -
-fi
->>>>>>> a6f05dd3
 
 # check for LAN/WLAN connection
 echo "LAN/WLAN..."
