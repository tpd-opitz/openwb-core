--- conflicted
+++ resolved
@@ -2,11 +2,7 @@
 echo "atreboot.sh started"
 (sleep 600; sudo kill $(ps aux |grep '[a]treboot.sh' | awk '{print $2}')) &
 
-<<<<<<< HEAD
-if [ ! -f /var/www/html/openWB/ramdisk/bootinprogress ]; then
-=======
 if [ -f /var/www/html/openWB/ramdisk/bootinprogress ]; then
->>>>>>> b9aa9985
 	rm /var/www/html/openWB/ramdisk/bootinprogress
 fi
 
