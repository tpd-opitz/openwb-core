--- conflicted
+++ resolved
@@ -84,28 +84,15 @@
                 elif data_type == str:
                     if isinstance(value, str) == True:
                         valid = True
-<<<<<<< HEAD
                     else:
                         log.message_debug_log("error", "Payload ungueltig: Topic "+str(msg.topic)+", Payload "+str(value)+" sollte ein String sein.")
                 elif self._validate_min_max_value(value, msg, data_type, ranges) == True:
                     valid = True 
                 if valid == True:
                     pub.pub(msg.topic.replace('set/', '', 1), value)
-                    pub.pub(msg.topic, "")
+                pub.pub(msg.topic, "")
         except Exception as e:
             log.exception_logging(e)
-=======
-            elif data_type == str:
-                if isinstance(value, str) == True:
-                    valid = True
-                else:
-                    log.message_debug_log("error", "Payload ungueltig: Topic "+str(msg.topic)+", Payload "+str(value)+" sollte ein String sein.")
-            elif self._validate_min_max_value(value, msg, data_type, ranges) == True:
-                valid = True 
-            if valid == True:
-                pub.pub(msg.topic.replace('set/', '', 1), value)
-            pub.pub(msg.topic, "")
->>>>>>> 77d472db
 
     def _validate_collection_value(self, msg, data_type, ranges = None, collection = None):
         """ prüft, ob die Liste vom angegebenen Typ ist und ob Minimal- und Maximalwert eingehalten werden.
